#!/usr/bin/env ipython2

""" 
SVD-quartet like tree inference. Modelled on the following papers:

Chifman, J. and L. Kubatko. 2014. Quartet inference from SNP data under 
the coalescent, Bioinformatics, 30(23): 3317-3324.

Chifman, J. and L. Kubatko. 2015. Identifiability of the unrooted species 
tree topology under the coalescent model with time-reversible substitution 
processes, site-specific rate variation, and invariable sites, Journal of 
Theoretical Biology 374: 35-47

"""

# pylint: disable=E1101
# pylint: disable=E1103
# pylint: disable=F0401
# pylint: disable=W0212
# pylint: disable=W0142
# pylint: disable=C0103
# pylint: disable=C0301
# pylint: disable=R0914
# pylint: disable=R0915


from __future__ import print_function, division
import os
import json
import h5py
import time
import numba
import random
import socket
import datetime
import itertools
import subprocess
import numpy as np
import ipyrad as ip
from bitarray import bitarray
from fractions import Fraction
from collections import defaultdict
from ipyrad.assemble.util import ObjDict, IPyradWarningExit, progressbar

## for our desired form of parallelism we will limit 1 thread per cpu
numba.config.NUMBA_DEFAULT_NUM_THREADS = 1

## debug numba code
#numba.config.NUMBA_DISABLE_JIT = 1

## ete3 is an extra dependency not included with ipyrad
## replace with biopython asap
try:
    import ete3
except ImportError:
    try:
        import ete2 as ete3
    except ImportError:
        raise IPyradWarningExit("""
    tetrad requires the dependency `ete3`. You can install
    it with the command `conda install -c etetoolkit ete3`
    Sorry for the inconvenience, this will be incorporated into the
    ipyrad installation eventually.
    """)

# try:
#     import skbio.tree as sktree
#     from io import StringIO
# except ImportError:
#     raise IPyradWarningExit("""
#     tetrad requires the dependency `biopython`. You can install
#     it with the command `conda install -c anaconda biopython`. 
#     Sorry for the inconvenience, this will be incorporated into the
#     ipyrad installation eventuall.
#     """)        

## set the logger
import logging
LOGGER = logging.getLogger(__name__)

## The 16 x 16 matrix of site counts (The phylogenetic invariants). 
## It's here just to look at. 
PHYLO_INVARIANTS = """
    AAAA AAAC AAAG AAAT  AACA AACC AACG AACT  AAGA AAGC AAGG AAGT  AATA AATC AATG AATT
    ACAA ACAC ACAG ACAT  ACCA ACCC ACCG ACCT  ACGA ACGC ACGG ACGT  ACTA ACTC ACTG ACTT
    AGAA AGAC AGAG AGAT  AGCA AGCC AGCG AGCT  AGGA AGGC AGGG AGGT  AGTA AGTC AGTG AGTT
    ATAA ATAC ATAG ATAT  ATCA ATCC ATCG ATCT  ATGA ATGC ATGG ATGT  ATTA ATTC ATTG ATTT

    CAAA CAAC CAAG CAAT  CACA CACC CACG CACT  CAGA CAGC CAGG CAGT  CATA CATC CATG CATT
    CCAA CCAC CCAG CCAT  CCCA CCCC CCCG CCCT  CCGA CCGC CCGG CCGT  CCTA CCTC CCTG CCTT
    CGAA CGAC CGAG CGAT  CGCA CGCC CGCG CGCT  CGGA CGGC CGGG CGGT  CGTA CGTC CGTG CGTT
    CTAA CTAC CTAG CTAT  CTCA CTCC CTCG CTCT  CTGA CTGC CTGG CTGT  CTTA CTTC CTTG CTTT

    GAAA GAAC GAAG GAAT  GACA GACC GACG GACT  GAGA GAGC GAGG GAGT  GATA GATC GATG GATT
    GCAA GCAC GCAG GCAT  GCCA GCCC GCCG GCCT  GCGA GCGC GCGG GCGT  GCTA GCTC GCTG GCTT
    GGAA GGAC GGAG GGAT  GGCA GGCC GGCG GGCT  GGGA GGGC GGGG GGGT  GGTA GGTC GGTG GGTT
    GTAA GTAC GTAG GTAT  GTCA GTCC GTCG GTCT  GTGA GTGC GTGG GTGT  GTTA GTTC GTTG GTTT

    TAAA TAAC TAAG TAAT  TACA TACC TACG TACT  TAGA TAGC TAGG TAGT  TATA TATC TATG TATT
    TCAA TCAC TCAG TCAT  TCCA TCCC TCCG TCCT  TCGA TCGC TCGG TCGT  TCTA TCTC TCTG TCTT
    TGAA TGAC TGAG TGAT  TGCA TGCC TGCG TGCT  TGGA TGGC TGGG TGGT  TGTA TGTC TGTG TGTT
    TTAA TTAC TTAG TTAT  TTCA TTCC TTCG TTCT  TTGA TTGC TTGG TTGT  TTTA TTTC TTTG TTTT
"""



#############################################################################
#############################################################################
## Quartet inference Class Object
#############################################################################
#############################################################################


class Quartet(object):
    """
    The main tetrad object for storing data and checkpointing. It is 
    initialized with a name, and args to command line (e.g., sampling method, 
    starting tree, nboots, etc.). 
    """

    def __init__(self, name, wdir=os.path.curdir, method='all'):
        ## version is ipyrad version
        self._version = ip.__version__

        ## name this assembly
        self.name = name
        self.dirs = os.path.realpath(wdir)
        if not os.path.exists(self.dirs):
            os.mkdir(self.dirs)

        ## store default cluster information 
        self._ipcluster = {
            "cluster_id" : "",
            "profile" : "default", 
            "engines" : "Local", 
            "quiet" : 0, 
            "timeout" : 60, 
            "cores" : ip.assemble.util.detect_cpus()}

        ## Sampling method attributes
        self.method = method
        self.nboots = 0
        self.nquartets = 0
        self.chunksize = 0
        self.resolve = 0

        ## store samples from the seqarray
        self.samples = []

        ## self.populations ## if we allow grouping samples
        ## (haven't done this yet)

        ## hdf5 data bases init and delete existing
        self.h5in = os.path.join(self.dirs, self.name+".input.h5")
        self.h5out = os.path.join(self.dirs, self.name+".output.h5")

        ## input files
        self.files = ObjDict()
        self.files.seqfile = None
        self.files.mapfile = None
        self.files.treefile = None
        self.files.qdump = None

        ## store tree file paths
        self.trees = ObjDict()
        ## the full trees
        self.trees.tre = os.path.join(self.dirs, self.name+".full.tre")
        ## the extended majority rule consensus tree w/ support values
        self.trees.cons = os.path.join(self.dirs, self.name+".consensus.tre")
        ## all bootstrap trees 
        self.trees.boots = os.path.join(self.dirs, self.name+".boots")        
        ## NHX formatted tre with rich information
        self.trees.nhx = os.path.join(self.dirs, self.name+".nhx.tre")     
        ## a file for tree and quartet stats
        self.trees.stats = os.path.join(self.dirs, self.name+".stats.txt")
        ## checkpointing information
        self.checkpoint = ObjDict()
        self.checkpoint.boots = 0
        self.checkpoint.arr = 0



    def refresh(self):
        """ 
        Remove all existing results files and reinit the h5 arrays 
        so that the Quartet object is just like fresh from a CLI start
        """

        ## clear any existing results files
        oldfiles = [self.files.qdump] + self.trees.values()
        for oldfile in oldfiles:
            if oldfile:
                if os.path.exists(oldfile):
                    os.remove(oldfile) 

        ## io5 input has 'samples' and 'seqarr' keys which can be left
        ## io5 output has 'qboots', 'qstats', 'quartets', 'weights'
        with h5py.File(self.h5out, 'w') as io5:
            ## remove old arrs
            for key in io5.keys():
                del io5[key]
            ## create fresh ones
            io5.create_dataset("quartets", (self.nquartets, 4), 
                                dtype=np.uint16, chunks=(self.chunksize, 4))
            io5.create_dataset("weights", (self.nquartets,), 
                                dtype=np.float64, chunks=(self.chunksize, ))
            io5.create_dataset("qstats", (self.nquartets, 4), 
                                dtype=np.uint32, chunks=(self.chunksize, 4))
            io5.create_group("qboots")        

        ## reset metadata
        self.checkpoint.array = 0
        self.checkpoint.boots = 0



    def parse_names(self):
        """ parse names from the seqfile """
        ## parse samples from the sequence file
        self.samples = []
        with iter(open(self.files.seqfile, 'r')) as infile:
            infile.next().strip().split()
            while 1:
                try:
                    self.samples.append(infile.next().split()[0])
                except StopIteration:
                    break
        ## names are in the order of the sequences in seqfile
        #self.samples = sorted(self.samples)



    ## Filling the h5in seqarray
    def init_seqarray(self):
        """ 
        Fills the seqarr with the full data set, and creates a bootsarr copy
        with the following modifications:

        1) converts "-" into "N"s, since they are similarly treated as missing. 
        2) randomly resolve ambiguities (RSKWYM)
        3) convert to uint8 for smaller memory load and faster computation
        """

        ## read in the file
        try:
            spath = open(self.files.seqfile, 'r')
        except IOError:
            raise IPyradWarningExit(NO_SNP_FILE\
                                    .format(self.files.seqfile))
        line = spath.readline().strip().split()
        ntax = int(line[0])
        nbp = int(line[1])

        ## make a tmp seq array
        print("  loading seq array [{} taxa x {} bp]".format(ntax, nbp))        
        tmpseq = np.zeros((ntax, nbp), dtype=np.uint8)
    
        ## create array storage for real seq and the tmp bootstrap seqarray
        with h5py.File(self.h5in, 'w') as io5:
            io5.create_dataset("seqarr", (ntax, nbp), dtype=np.uint8)
            io5.create_dataset("bootsarr", (ntax, nbp), dtype=np.uint8)
            io5.create_dataset("bootsmap", (nbp, 2), dtype=np.uint32)

            ## if there is a map file, load it into the bootsmap
            if self.files.mapfile:
                with open(self.files.mapfile, 'r') as inmap:
                    ## parse the map file from txt and save as dataset
                    maparr = np.genfromtxt(inmap, dtype=np.uint32)
                    io5["bootsmap"][:] = maparr[:, [0, 3]]

                    ## parse the span info from maparr and save to dataset
                    spans = np.zeros((maparr[-1, 0], 2), np.uint64)
                    spans = get_spans(maparr, spans)
                    io5.create_dataset("spans", data=spans)
                    print("  max unlinked SNPs per quartet: {}".format(spans.shape[0]))

            ## fill the tmp array from the input phy
            for line, seq in enumerate(spath.readlines()):
                tmpseq[line] = np.array(list(seq.split()[-1])).view(np.uint8)

            ## convert '-' or '_' into 'N'
            tmpseq[tmpseq == 45] = 78
            tmpseq[tmpseq == 95] = 78            

            ## save array to disk so it can be easily accessed by slicing
            ## This unmodified array is used again later for sampling boots
            io5["seqarr"][:] = tmpseq

            ## resolve ambiguous IUPAC codes
            if self.resolve:
                tmpseq = resolve_ambigs(tmpseq)

            ## convert CATG bases to matrix indices
            tmpseq[tmpseq == 65] = 0
            tmpseq[tmpseq == 67] = 1
            tmpseq[tmpseq == 71] = 2
            tmpseq[tmpseq == 84] = 3

            ## save modified array to disk            
            io5["bootsarr"][:] = tmpseq

            ## memory cleanup
            #del tmpseq

            ## get initial array
            LOGGER.info("original seqarr \n %s", io5["seqarr"][:, :20])
            LOGGER.info("original bootsarr \n %s", io5["bootsarr"][:, :20])
            LOGGER.info("original bootsmap \n %s", io5["bootsmap"][:20, :])



    def sample_bootseq_array(self):
        """ 
        Takes the seqarray and re-samples columns chunks based on linkage 
        from the maps array. Saves the new map information in the bootmap. 

        The seqarray is 'cleaned up' in several ways: 
        1) converts "-" into "N"s, since they are similarly treated as missing. 
        2) randomly resolve ambiguities (RSKWYM)
        3) convert to uint8 for smaller memory load and faster computation
        """

        ## use 'r+' to read and write to existing array
        with h5py.File(self.h5in, 'r+') as io5:        
            ## load in the seqarr and maparr
            seqarr = io5["seqarr"][:]

            ## resample columns with replacement
            newarr = np.zeros(seqarr.shape, dtype=np.uint8)
            cols = np.random.randint(0, seqarr.shape[1], seqarr.shape[1])
            tmpseq = shuffle_cols(seqarr, newarr, cols)

            ## resolve ambiguous bases randomly. We do this each time so that
            ## we get different resolutions.
            if self.resolve:
                tmpseq = resolve_ambigs(tmpseq)
        
            ## convert CATG bases to matrix indices
            tmpseq[tmpseq == 65] = 0
            tmpseq[tmpseq == 67] = 1
            tmpseq[tmpseq == 71] = 2
            tmpseq[tmpseq == 84] = 3

            ## fill the boot array with a re-sampled phy w/ replacement
            io5["bootsarr"][:] = tmpseq
            del tmpseq



    def sample_bootseq_array_map(self):
        """ Re-samples loci with replacement to fill the bootarr """

        ## open view to the in database
        with h5py.File(self.h5in, 'r+') as io5:
            ## load the original data (seqarr and spans)
            seqarr = io5["seqarr"][:]
            spans = io5["spans"][:]            

            ## get size of the new locus re-samples array
            nloci = spans.shape[0]
            loci = np.random.choice(nloci, nloci)
            arrlen = get_shape(spans, loci)

            ## create a new bootsarr and maparr to fill
            del io5["bootsarr"]
            del io5["bootsmap"]
            newbarr = np.zeros((seqarr.shape[0], arrlen), dtype=np.uint8)
            newbmap = np.zeros((arrlen, 2), dtype=np.uint32)
            newbmap[:, 1] = np.arange(1, arrlen+1)
            
            ## fill the new arrays            
            tmpseq, tmpmap = fill_boot(seqarr, newbarr, newbmap, spans, loci)

            ## resolve ambiguous bases randomly. We do this each time so that
            ## we get different resolutions.
            if self.resolve:
                tmpseq = resolve_ambigs(tmpseq)

            ## convert CATG bases to matrix indices
            tmpseq[tmpseq == 65] = 0
            tmpseq[tmpseq == 67] = 1
            tmpseq[tmpseq == 71] = 2
            tmpseq[tmpseq == 84] = 3

            ## store data sets
            io5.create_dataset("bootsmap", data=tmpmap)
            io5.create_dataset("bootsarr", data=tmpseq)

            LOGGER.info("resampled bootsarr \n %s", io5["bootsarr"][:, :10])
            LOGGER.info("resampled bootsmap \n %s", io5["bootsmap"][:10, :])



    ## Functions to fill h5in with samples
    def store_N_samples(self):
        """ Find all quartets of samples and store in a large array """
        ## create a chunk size for sampling from the array of quartets. This should
        ## be relatively large so that we don't spend a lot of time doing I/O, but
        ## small enough that jobs finish every few hours for checkpointing
        breaks = 2
        if self.nquartets < 5000:
            breaks = 1
        if self.nquartets > 100000:
            breaks = 4
        if self.nquartets > 500000:
            breaks = 8

        cpus = self._ipcluster["cores"]
        self.chunksize = (self.nquartets // (breaks * cpus) + \
                         (self.nquartets % (breaks * cpus)))
        LOGGER.info("nquarts = %s, chunk = %s", self.nquartets, self.chunksize)

        ## 'samples' stores the indices of the quartet. 
        ## `quartets` stores the correct quartet in the order (1,2|3,4)
        ## `weights` stores the weight of the quartet in 'quartets'
        ## we gzip this for now, but check later if this has a big speed cost

        ## create h5 OUT empty arrays
        with h5py.File(self.h5out, 'w') as io5:
            io5.create_dataset("quartets", (self.nquartets, 4), 
                                dtype=np.uint16, chunks=(self.chunksize, 4))
            io5.create_dataset("weights", (self.nquartets,), 
                                dtype=np.float64, chunks=(self.chunksize, ))
            io5.create_dataset("qstats", (self.nquartets, 4), 
                                dtype=np.uint32, chunks=(self.chunksize, 4))
            io5.create_group("qboots")


        ## append to h5 IN array (which also has seqarray) and fill it
        with h5py.File(self.h5in, 'a') as io5:
            ## create data sets
            io5.create_dataset("samples", (self.nquartets, 4), 
                               dtype=np.uint16, 
                               chunks=(self.chunksize, 4),
                               compression='gzip')

            ## populate array with all possible quartets. This allows us to 
            ## sample from the total, and also to continue from a checkpoint
            qiter = itertools.combinations(xrange(len(self.samples)), 4)
            i = 0

            ## fill chunksize at a time for efficiency
            while i < self.nquartets:
                if self.method != "all":
                    ## grab the next random 1000
                    qiter = []
                    while len(qiter) < min(self.chunksize, io5["samples"].shape[0]):
                        qiter.append(
                            random_combination(range(len(self.samples)), 4))
                    dat = np.array(qiter)
                else:
                    ## grab the next ordered chunksize
                    dat = np.array(list(itertools.islice(qiter, self.chunksize)))

                ## store to h5 
                io5["samples"][i:i+self.chunksize] = dat[:io5["samples"].shape[0] - i]
                i += self.chunksize



    def store_equal_samples(self):
        """ 
        sample quartets evenly across splits of the starting tree, and fills
        in remaining samples with random quartet samples. Uses a hash dict to 
        not sample the same quartet twice, so for very large trees this can 
        take a few minutes to find millions of possible quartet samples. 
        """
        
        ## choose chunker for h5 arr
        breaks = 2
        if self.nquartets < 5000:
            breaks = 1
        if self.nquartets > 100000:
            breaks = 4
        if self.nquartets > 500000:
            breaks = 8

        cpus = self._ipcluster["cores"]
        self.chunksize = (self.nquartets // (breaks * cpus) + \
                         (self.nquartets % (breaks * cpus)))
        LOGGER.info("nquarts = %s, chunk = %s", self.nquartets, self.chunksize)

        ## create h5 OUT empty arrays
        with h5py.File(self.h5out, 'w') as io5:
            io5.create_dataset("quartets", (self.nquartets, 4), 
                                dtype=np.uint16, chunks=(self.chunksize, 4))
            io5.create_dataset("weights", (self.nquartets,), 
                                dtype=np.float64, chunks=(self.chunksize, ))
            io5.create_dataset("qstats", (self.nquartets, 4), 
                                dtype=np.uint32, chunks=(self.chunksize, 4))
            io5.create_group("qboots")

        ## get starting tree, unroot, randomly resolve, ladderize
        tre = ete3.Tree(self.files.treefile, format=0)
        tre.unroot()
        tre.resolve_polytomy(recursive=True)
        tre.ladderize()

        ## randomly sample all splits of tree and convert tip names to indices
        splits = [([self.samples.index(z.name) for z in i], 
                   [self.samples.index(z.name) for z in j]) \
                   for (i, j) in tre.get_edges()]
    
        ## only keep internal splits (no single tips edges)
        ## this seemed to cause problems with unsampled tips
        splits = [i for i in splits if all([len(j) > 1 for j in i])]

        ## turn each into an iterable split sampler
        ## if the nquartets for that split is small, then sample all of them
        ## if it is big, then make it a random sampler from that split
        qiters = []

        ## how many min quartets are we gonna sample from each split?
        squarts = self.nquartets // len(splits)

        ## how many iterators can be sampled to saturation?
        nsaturation = 0

        for split in splits:
            ## if small number at this split then sample all possible sets
            ## we will exhaust this quickly and then switch to random for 
            ## the larger splits.
            if n_choose_k(len(split[0]), 2) * n_choose_k(len(split[1]), 2) < squarts*2:
                qiter = (i+j for (i, j) in itertools.product(
                            itertools.combinations(split[0], 2), 
                            itertools.combinations(split[1], 2)))
                nsaturation += 1

            ## else create random sampler across that split, this is slower
            ## because it can propose the same split repeatedly and so we 
            ## have to check it against the 'sampled' set.
            else:
                qiter = (random_product(split[0], split[1]) for _ \
                         in xrange(self.nquartets))
                nsaturation += 1

            ## store all iterators into a list
            qiters.append(qiter)

        #for split in splits:
        #    print(split)

        ## make qiters infinitely cycling
        qiters = itertools.cycle(qiters)
        cycler = itertools.cycle(range(len(splits)))

        ## store visiting quartets
        sampled = set()

        ## iterate over qiters sampling from each, if one runs out, keep 
        ## sampling from remaining qiters. Keep going until samples is filled
        with h5py.File(self.h5in, 'a') as io5:
            ## create data sets
            io5.create_dataset("samples", (self.nquartets, 4), 
                                      dtype=np.uint16, 
                                      chunks=(self.chunksize, 4),
                                      compression='gzip')

            ## fill chunksize at a time for efficiency
            i = 0
            empty = set()
            edge_targeted = 0
            random_target = 0

            ## keep filling quartets until nquartets are sampled
            while i < self.nquartets:
                qdat = []
                ## keep filling this chunk until its full
                while len(qdat) < self.chunksize:
                    ## grab the next iterator
                    qiter = qiters.next()
                    cycle = cycler.next()

                    ## sample from iterator
                    try:
                        qrtsamp = qiter.next()
                        if tuple(qrtsamp) not in sampled:
                            qdat.append(qrtsamp)
                            sampled.add(qrtsamp)
                            edge_targeted += 1
                        #else:
                        #    print('repeat')
                        
                    ## unless iterator is empty, then skip it
                    except StopIteration:
                        empty.add(cycle)

                    ## break when all edge samplers are empty
                    if len(empty) == nsaturation:
                        break

                ## if array is not full then add random samples
                while len(qdat) < self.chunksize:
                    qrtsamp = random_combination(range(len(self.samples)), 4)
                    if tuple(qrtsamp) not in sampled:
                        qdat.append(qrtsamp)
                        sampled.add(qrtsamp)
                        random_target += 1

                ## stick chunk into h5 array
                dat = np.array(qdat, dtype=np.uint16)
                io5["samples"][i:i+self.chunksize] = dat[:io5["samples"].shape[0] - i]
                i += self.chunksize

            print("  equal sampling: {} edge quartets, {} random quartets "\
                  .format(edge_targeted, random_target))



    def run_qmc(self, boot):
        """ runs quartet max-cut on a quartets file """

        ## convert to txt file for wQMC
        cmd = " ".join(
                [ip.bins.qmc,
                " qrtt="+self.files.qdump,
                " weights=on"+
                " otre=.tmpwtre"])

        ## run them
        try:
            subprocess.check_call(cmd, shell=True,
                                       stderr=subprocess.STDOUT,
                                       stdout=subprocess.PIPE)
        except subprocess.CalledProcessError as inst:
            LOGGER.error("Error in wQMC: \n({}).".format(inst))
            LOGGER.error(subprocess.STDOUT)
            raise inst

        ## read in the tmp files since qmc does not pipe
        intmpwtre = open(".tmpwtre", 'r')

        ## convert int names back to str names
        tmpwtre = self.renamer(ete3.Tree(intmpwtre.read().strip()))

        ## save the boot tree
        if boot:
            with open(self.trees.boots, 'a') as outboot:
                outboot.write(tmpwtre+"\n")

        ## store full data trees to Assembly
        else:
            with open(self.trees.tre, 'w') as outtree:
                outtree.write(tmpwtre)

        ## save JSON file checkpoint
        intmpwtre.close()
        self.save()



    def dump_qmc(self):
        """ 
        Makes a reduced array that excludes quartets with no information and 
        prints the quartets and weights to a file formatted for wQMC 
        """
        ## open the h5 database
        io5 = h5py.File(self.h5out, 'r')

        ## create an output file for writing
        self.files.qdump = os.path.join(self.dirs, self.name+".quartets.txt")
        LOGGER.info("qdump file %s", self.files.qdump)
        outfile = open(self.files.qdump, 'w')

        ## todo: should pull quarts order in randomly?
        for idx in xrange(0, self.nquartets, self.chunksize):
            ## get mask of zero weight quartets
            mask = io5["weights"][idx:idx+self.chunksize] != 0
            LOGGER.info("exluded = %s, mask shape %s", 
                        self.chunksize - mask.shape[0], mask.shape)

            ## apply mask
            LOGGER.info('q shape %s', io5["quartets"][idx:idx+self.chunksize].shape)
            masked_quartets = io5["quartets"][idx:idx+self.chunksize, :][mask, :]


            quarts = [list(j) for j in masked_quartets]
            weight = io5["weights"][idx:idx+self.chunksize][mask]

            ## format and print
            chunk = ["{},{}|{},{}:{}".format(*i+[j]) for i, j \
                                                    in zip(quarts, weight)]
            outfile.write("\n".join(chunk)+"\n")

        ## close output file and h5 database
        outfile.close()
        io5.close()



    def renamer(self, tre):
        """ renames newick from numbers to sample names"""
        ## get the tre with numbered tree tip labels
        names = tre.get_leaves()

        ## replace numbered names with snames
        for name in names:
            name.name = self.samples[int(name.name)]

        ## return with only topology and leaf labels
        return tre.write(format=9)



    def write_output_splash(self):
        """ write final tree files """

        ## print stats file location:
        print(STATSOUT.format(opr(self.trees.stats)))

        ## print finished tree information ---------------------
        print(FINALTREES.format(opr(self.trees.tre)))

        ## print bootstrap information --------------------------
        if self.nboots:
            ## get consensus, map values to tree edges, record stats file
            self._compute_tree_stats()
            ## print bootstrap info
            print(BOOTTREES.format(opr(self.trees.cons),
                                   opr(self.trees.boots))) 

        ## print the ASCII tree only if its small
        if len(self.samples) < 200:
            if self.nboots:
                wctre = ete3.Tree(self.trees.cons, format=0)
                #wctre.unroot()
                wctre.ladderize()
                print(wctre.get_ascii(show_internal=True, 
                                      attributes=["dist", "name"]))
                print("")
            else:
                qtre = ete3.Tree(self.trees.tre, format=0)
                qtre.unroot()
                print(qtre.get_ascii())
                print("")

        ## print PDF filename & tips -----------------------------
        docslink = "ipyrad.readthedocs.org/cookbook.html"    
        citelink = "ipyrad.readthedocs.org/tetrad.html"
        print(LINKS.format(docslink, citelink))



    def _compute_tree_stats(self):
        """ writes support values as edge labels on unrooted tree """

        ## get name indices
        names = self.samples

        ## get majority rule consensus tree of weighted Q bootstrap trees
        if self.nboots:
            fulltre = ete3.Tree(self.trees.tre, format=0)
            with open(self.trees.boots, 'r') as inboots:
                wboots = [fulltre] + \
                  [ete3.Tree(i.strip(), format=0) for i in inboots.readlines()]
            wctre, wcounts = consensus_tree(wboots, names=names)


        ## build stats file
        with open(self.trees.stats, 'w') as ostats:

            ## print Quartet info
            ostats.write("## Analysis info\n")
            ostats.write("{:<30}  {:<20}\n".format("Name", self.name))
            ostats.write("{:<30}  {:<20}\n".format("Sampling_method", self.method))
            ostats.write("{:<30}  {:<20}\n".format("Sequence_file", self.files.seqfile))
            ostats.write("{:<30}  {:<20}\n".format("Map_file", self.files.mapfile))
            used_treefile = [self.files.treefile if self.method == 'equal' else None][0]
            ostats.write("{:<30}  {:<20}\n".format("Guide_tree", used_treefile))
            ostats.write("\n")

            ## get Quartet stats
            ostats.write("## Quartet statistics (coming soon)\n")
            ostats.write("{:<30}  {:<20}\n".format("N_sampled_quartets", self.nquartets))
            proportion = 100*(self.nquartets / float(n_choose_k(len(self.samples), 4)))
            ostats.write("{:<30}  {:<20.1f}\n".format("percent_sampled_of_total", proportion))
            mean_loci = 0
            mean_snps = 0
            mean_weight = 0
            mean_dstat = 0
            ostats.write("{:<30}  {:<20}\n".format("Mean_N_loci_per_split", mean_loci))
            ostats.write("{:<30}  {:<20}\n".format("Mean_SNPs_per_split", mean_snps))
            ostats.write("{:<30}  {:<20}\n".format("Mean_quartet_weight", mean_weight))
            ostats.write("{:<30}  {:<20}\n".format("Mean_abba_baba", mean_dstat))
            ostats.write("\n")

            ## print tree output files info
            ostats.write("## Tree files\n")
            ostats.write("{:<30}  {:<20}\n".format("Initial_tree", self.trees.tre))
            ostats.write("{:<30}  {:<20}\n".format("bootstrap_replicates", self.trees.boots))
            ostats.write("{:<30}  {:<20}\n".format("extended_majrule_consens", self.trees.cons))            
            ostats.write("\n")

            ## print bootstrap splits
            if self.nboots:
                ostats.write("## splits observed in {} trees\n".format(len(wboots)))
                for i, j in enumerate(self.samples):
                    ostats.write("{:<3} {}\n".format(i, j))
                ostats.write("\n")
                for split, freq in wcounts:
                    if split.count('1') > 1:
                        ostats.write("{}   {:.2f}\n".format(split, round(freq, 2)))
                ostats.write("\n")


        ## parallelized this function because it can be slogging
        ipyclient = ip.core.parallel.get_client(**self._ipcluster)
        lbview = ipyclient.load_balanced_view()
        
        ## store results in dicts
        qtots = {}
        qsamp = {}
        tots = set(wctre.get_leaf_names())
        ## iterate over node traversal. 
        for node in wctre.traverse():
            ## this is slow, needs to look at every sampled quartet
            ## so we send it be processed on an engine
            qtots[node] = lbview.apply(_get_total, *(tots, node))
            qsamp[node] = lbview.apply(_get_sampled, *(self, tots, node, names))

        ## wait for jobs to finish
        ipyclient.wait()

        ## put results into tree
        for node in wctre.traverse():
            ## this is fast, just calcs n_choose_k
            total = qtots[node].result()
            sampled = qsamp[node].result()
            ## store the results to the tree            
            node.add_feature("quartets_possible", total)
            node.add_feature("quartets_sampled", sampled)

        features = ["quartets_total", "quartets_sampled"]

        ## return as NHX format with extra info
        with open(self.trees.cons, 'w') as outtre:
            outtre.write(wctre.write(format=0, features=features))



    ## not currently being used and its ugly, just provide a cookbook
    # def quickfig(self):
    #     """ make a quick ete3 fig. Plots total quartets """
    #     ts = ete3.TreeStyle()
    #     ts.layout_fn = layout
    #     ts.show_leaf_name = False
    #     ts.mode = 'r'
    #     ts.draw_guiding_lines = True
    #     ts.show_scale = False
    #     ts.scale = 25

    #     tre = ete3.Tree(self.trees.nhx)
    #     tre.ladderize()
    #     tre.convert_to_ultrametric(tree_length=len(tre)//2)
    #     tre.render(file_name=self.trees.pdf, h=40*len(tre), tree_style=ts)



    def save(self):
        """ save a JSON file representation of Quartet Class for checkpoint"""

        ## save each attribute as dict
        fulldumps = json.dumps(self.__dict__, 
                               sort_keys=False, 
                               indent=4, 
                               separators=(",", ":"),
                               )

        ## save to file, make dir if it wasn't made earlier
        assemblypath = os.path.join(self.dirs, self.name+".tet.json")
        if not os.path.exists(self.dirs):
            os.mkdir(self.dirs)
    
        ## protect save from interruption
        done = 0
        while not done:
            try:
                with open(assemblypath, 'w') as jout:
                    jout.write(fulldumps)
                done = 1
            except (KeyboardInterrupt, SystemExit): 
                print('.')
                continue        



    def insert_to_array(self, start, results, bidx):
        """ inputs results from workers into hdf4 array """
        qrts, wgts, qsts = results

        with h5py.File(self.h5out, 'r+') as out:
            chunk = self.chunksize
            out['quartets'][start:start+chunk] = qrts
            out['weights'][start:start+chunk] = wgts

            if bidx:
                out["qboots/b{}".format(bidx-1)][start:start+chunk] = qsts
            else:
                out["qstats"][start:start+chunk] = qsts

        ## save checkpoint
        #data.svd.checkpoint_arr = np.where(ww == 0)[0].min()


    ########################################################################
    ## Main functions
    ########################################################################
    def run(self, force=0, quiet=0):
        """ 
        Run quartet inference on a SNP alignment. If checkpoint values exist 
        it will continue from where it left off unless force=True to force a
        a restart using the same parameter values. The analysis launches an
        ipcluster instance by default unless newclient=0, in which case it 
        expects to find an ipcluster instance running under the "default"
        profile. 
        """

        ## wrap everything in a try statement so we can ensure that it will
        ## save if interrupted and we will clean up the 
        ## client instance at the end. If it was created then we kill it. If
        ## using an existing client then we simply clean the memory space.
        try:
            ## find an ipcluster instance
            ipyclient = ip.core.parallel.get_client(**self._ipcluster)

            ## print a message about the cluster status
            ## if MPI setup then we are going to wait until all engines are
            ## ready so that we can print how many cores started on each 
            ## host machine exactly. 
            if not quiet:
                if self._ipcluster["engines"] == "MPI":
                    hosts = ipyclient[:].apply_sync(socket.gethostname)
                    for hostname in set(hosts):
                        print("  host compute node: [{} cores] on {}"\
                              .format(hosts.count(hostname), hostname))
                    print("")
                ## if Local setup then we know that we can get all the cores for 
                ## sure and we won't bother waiting for them to start, since 
                ## they'll start grabbing jobs once they're started. 
                else:
                    _cpus = min(ip.assemble.util.detect_cpus(), 
                                self._ipcluster["cores"])
                    print("  local compute node: [{} cores] on {}\n"\
                          .format(_cpus, socket.gethostname()))

            ## run the full inference or print finished prog bar if it's done
            if not self.checkpoint.boots:
                print("  inferring {} induced quartet trees".format(self.nquartets))
                self.inference(0, ipyclient)

            ## run the bootstrap replicates -------------------------------
            if self.nboots:
                if self.nboots == self.checkpoint.boots:
                    print("  continuing {} bootstrap replicates from boot {}"\
                          .format(self.nboots, self.checkpoint.boots))  
                else:
                    print("  running {} bootstrap replicates".format(self.nboots))              
    
                ## load from current boot
                for bidx in xrange(self.checkpoint.boots+1, self.nboots):
                    ## get resampled array and set checkpoint
                    if self.checkpoint.arr == 0:
                        if self.files.mapfile:
                            self.sample_bootseq_array_map()
                        else:
                            self.sample_bootseq_array() 

                    ## start boot inference, (1-indexed !!!)
                    self.inference(bidx, ipyclient)
                    self.checkpoint.boots = bidx

                ## write outputs with bootstraps
                self.write_output_splash()

            else:
                ## write outputs without bootstraps
                self.write_output_splash()


        ## handle exceptions so they will be raised after we clean up below
        except KeyboardInterrupt as inst:
            LOGGER.info("assembly interrupted by user.")
            print("\n  Keyboard Interrupt by user. Cleaning up...")
            raise

        except IPyradWarningExit as inst:
            LOGGER.info("IPyradWarningExit: %s", inst)
            print("  IPyradWarningExit: {}".format(inst))

        except Exception as inst:
            LOGGER.info("caught an unknown exception %s", inst)
            print("\n  Exception found: {}".format(inst))
            raise

        ## close client when done or interrupted
        finally:
            try:
                ## save the Assembly
                self.save()                
                
                ## can't close client if it was never open
                if ipyclient:

                    ## if CLI, stop jobs and shutdown
                    if self._ipcluster["cluster_id"]:
                        ipyclient.abort()
                        ipyclient.close()
                    ## if API, stop jobs and clean queue
                    else:
                        ipyclient.abort()#ipyclient.outstanding)
                        ipyclient.purge_results(ipyclient.ids)
            
            ## if exception is close and save, print and ignore
            except Exception as inst2:
                LOGGER.error("shutdown warning: %s", inst2)



    def inference(self, bidx, ipyclient):
        """ 
        Inference sends slices of jobs to the parallel engines for computing
        and collects the results into the output hdf5 array as they finish. 
        """
        ## an iterator to distribute sampled quartets in chunks
        njobs = sum(1 for _ in \
                xrange(self.checkpoint.arr, self.nquartets, self.chunksize))
        jobiter = iter(xrange(self.checkpoint.arr, self.nquartets, self.chunksize))
        LOGGER.info("chunksize: %s, start: %s, total: %s, njobs: %s", \
                self.chunksize, self.checkpoint.arr, self.nquartets, njobs)

        ## if bootstrap create an output array for results unless we are 
        ## restarting an existing analysis, then use the one already present
        with h5py.File(self.h5out, 'r+') as out:
            if 'b{}'.format(bidx) not in out["qboots"].keys():
                out["qboots"].create_dataset("b{}".format(bidx), 
                                             (self.nquartets, 4), 
                                             dtype=np.uint32, 
                                             chunks=(self.chunksize, 4))

        ## a distributor for engine jobs
        lbview = ipyclient.load_balanced_view()

        ## the three indexed resolutions of each quartet
        tests = np.array([[0, 1, 2, 3], 
                          [0, 2, 1, 3], 
                          [0, 3, 1, 2]], dtype=np.uint8)

        ## start progress bar timer and submit initial n jobs
        start = time.time()
        res = {}
        for _ in xrange(njobs):
            ## get chunk of quartet samples and send to a worker engine
            qidx = jobiter.next()
            LOGGER.info('submitting chunk: %s', qidx)
            with h5py.File(self.h5in, 'r') as inh5:
                smps = inh5["samples"][qidx:qidx+self.chunksize]
            res[qidx] = lbview.apply(nworker, *[self, smps, tests])

        ## keep adding jobs until the jobiter is empty
        done = 0
        while 1:
            ## print progress unless bootstrapping, diff progbar for that.
            elapsed = datetime.timedelta(seconds=int(time.time()-start))
            if not bidx:
                progressbar(njobs, done, " initial tree | {}".format(elapsed))
            else:
                progressbar(njobs, done, " boot {:<7} | {}".format(bidx, elapsed))

            ## check for finished jobs
            curkeys = res.keys()
            finished = [i.ready() for i in res.values()]

            ## remove finished and submit new jobs
            if any(finished):
                for ikey in curkeys:
                    if res[ikey].ready():
                        if res[ikey].successful():
                            LOGGER.info("collecting results chunk: %s, tool %s ms", ikey, res[ikey].elapsed*1e3)
                            ## track finished
                            done += 1
                            ## insert results into hdf5 data base
                            results = res[ikey].get(0)
                            LOGGER.info("%s", results[1])
                            self.insert_to_array(ikey, results, bidx)
                            ## purge memory of the old one
                            del res[ikey]
                        else:
                            ## print error if something went wrong
                            meta = res[ikey].metadata
                            if meta.error:
                                LOGGER.error("""\
                            stdout: %s
                            stderr: %s 
                            error: %s""", meta.stdout, meta.stderr, meta.error)
                            del res[ikey]

                    ## submit new jobs
                    try:
                        ## send chunk off to be worked on
                        qidx = jobiter.next()
                        with h5py.File(self.h5in, 'r') as inh5:
                            smps = inh5["samples"][qidx:qidx+self.chunksize]
                        res[qidx] = lbview.apply(nworker, *[self, smps, tests])

                    ## if no more jobs then just wait until these are done
                    except StopIteration:
                        continue
            else:
                time.sleep(0.01)

            ## done is counted on finish, so this means we're done
            if njobs == done:
                break

        ## final progress bar
        elapsed = datetime.timedelta(seconds=int(time.time()-start))
        if not bidx:
            progressbar(njobs, done, " initial tree | {}".format(elapsed))
        else:
            progressbar(njobs, done, " boot {:<7} | {}".format(bidx, elapsed))
        print("")

        ## dump quartets to a file
        self.dump_qmc()

        ## send to qmc
        if not bidx:
            self.run_qmc(0)
            #_ = lbview.apply(self.run_qmc, 0)
        else:
            self.run_qmc(1)            
            #_ = lbview.apply(self.run_qmc, 1)

        ## reset the checkpoint_arr
        self.checkpoint.arr = 0

        #return async_qmc




#########################################################################
## Sampling functions 
#########################################################################
MUL = lambda x, y: x*y

## FROM THE ITERTOOLS RECIPES COOKCOOK
## TODO: replace random.sample with numpy random so that 
## our random seed stays the same
def random_combination(iterable, nquartets):
    """
    Random selection from itertools.combinations(iterable, r). 
    Use this if not sampling all possible quartets.
    """
    pool = tuple(iterable)
    size = len(pool)
    indices = random.sample(xrange(size), nquartets)
    return tuple(pool[i] for i in indices)



def random_product(iter1, iter2):
    """ random sampler for equal_splits func"""
    pool1 = tuple(iter1)
    pool2 = tuple(iter2)
    ind1 = random.sample(pool1, 2)
    ind2 = random.sample(pool2, 2)
    return tuple(ind1+ind2)



def n_choose_k(n, k):
    """ get the number of quartets as n-choose-k. This is used
    in equal splits to decide whether a split should be exhaustively sampled
    or randomly sampled. Edges near tips can be exhaustive while highly nested
    edges probably have too many quartets
    """
    return int(reduce(MUL, (Fraction(n-i, i+1) for i in range(k)), 1))


#############################################################################
#############################################################################
## SVD computation functions
## 
#############################################################################
#############################################################################

@numba.jit('f8(f8[:])', nopython=True)
def get_weights(scores):
    """ 
    gets quartet weights from ordered svd scores. Following 
    description from Avni et al. 
    """
    ## lowest to highest [best, ils1, ils2]
    scores.sort()
    ## get weight given the svd scores
    if scores[2]:
        weight = (scores[2]-scores[0]) / \
                 (np.exp(scores[2]-scores[1]) * scores[2])
    else:
        weight = 0
    return weight



@numba.jit('u4[:](u4[:,:])', nopython=True)
def count_snps(mat):
    """ 
    get dstats from the count array and return as a float tuple 
    """

    ## get [aabb, baba, abba, aaab] 
    snps = np.zeros(4, dtype=np.uint32)

    ## get concordant (aabb) pis sites
    snps[0] = np.uint32(\
           mat[0, 5] + mat[0, 10] + mat[0, 15] + \
           mat[5, 0] + mat[5, 10] + mat[5, 15] + \
           mat[10, 0] + mat[10, 5] + mat[10, 15] + \
           mat[15, 0] + mat[15, 5] + mat[15, 10])

    ## get discordant (baba) sites
    for i in range(16):
        if i % 5:
            snps[1] += mat[i, i]
    
    ## get discordant (abba) sites
    snps[2] = mat[1, 4] + mat[2, 8] + mat[3, 12] +\
              mat[4, 1] + mat[6, 9] + mat[7, 13] +\
              mat[8, 2] + mat[9, 6] + mat[11, 14] +\
              mat[12, 3] + mat[13, 7] + mat[14, 11]

    ## get autapomorphy sites
    snps[3] = (mat.sum() - np.diag(mat).sum()) - snps[2]

    return snps


# @numba.jit('u1[:,:](u1[:,:],b1[:],u4[:])', nopython=True)
# def subsample_snps(seqchunk, nmask, maparr):
#     """ 
#     removes ncolumns from snparray prior to matrix calculation, and 
#     subsamples 'linked' snps (those from the same RAD locus) such that
#     for these four samples only 1 SNP per locus is kept. This information
#     comes from the 'map' array (map file). 
#     """
#     ## mask columns that contain Ns
#     rmask = np.ones(seqchunk.shape[1], dtype=np.bool_)
#     #LOGGER.info("rmask : %s %s", rmask.shape, rmask.sum())

#     for idx in xrange(rmask.shape[0]):
#         if nmask[idx]: 
#             rmask[idx] = False
#     #LOGGER.info("rmasked : %s %s", rmask.shape, rmask.sum())    

#     ## apply mask
#     newarr = seqchunk[:, rmask]

#     ## return smaller Nmasked array
#     return newarr



@numba.jit('b1[:](u1[:,:],b1[:],u4[:])', nopython=True)
def subsample_snps_map(seqchunk, nmask, maparr):
    """ 
    removes ncolumns from snparray prior to matrix calculation, and 
    subsamples 'linked' snps (those from the same RAD locus) such that
    for these four samples only 1 SNP per locus is kept. This information
    comes from the 'map' array (map file). 
    """
    ## mask columns that contain Ns
    rmask = np.zeros(seqchunk.shape[1], dtype=np.bool_)

    ## apply mask to the mapfile
    last_loc = -1
    for idx in xrange(maparr.shape[0]):
        if maparr[idx] != last_loc:
            if not nmask[idx]:
                rmask[idx] = True
            last_loc = maparr[idx]
    
    ## apply mask
    #newarr = seqchunk[:, rmask]
    
    ## return smaller Nmasked array
    return rmask



# @numba.jit('u1[:,:](u1[:,:],b1[:],u4[:])', nopython=True)
# def subsample_snps_map(seqchunk, nmask, maparr):
#     """ 
#     removes ncolumns from snparray prior to matrix calculation, and 
#     subsamples 'linked' snps (those from the same RAD locus) such that
#     for these four samples only 1 SNP per locus is kept. This information
#     comes from the 'map' array (map file). 
#     """
#     ## mask columns that contain Ns
#     rmask = np.ones(seqchunk.shape[1], dtype=np.bool_)

#     ## apply mask to the mapfile
#     last_snp = 0
#     for idx in xrange(rmask.shape[0]):
#         if nmask[idx]:
#             ## mask if Ns
#             rmask[idx] = False
#         else:
#             ## also mask if SNP already sampled 
#             this_snp = maparr[idx]
#             if maparr[idx] == last_snp:
#                 rmask[idx] = False
#             ## record this snp
#             last_snp = this_snp  
    
#     ## apply mask
#     newarr = seqchunk[:, rmask]
    
    ## return smaller Nmasked array
#    return newarr



@numba.jit('u4[:,:,:](u1[:,:],u4[:],b1[:])', nopython=True)
def chunk_to_matrices(narr, mapcol, nmask):
    """ 
    numba compiled code to get matrix fast.
    arr is a 4 x N seq matrix converted to np.int8
    I convert the numbers for ATGC into their respective index for the MAT
    matrix, and leave all others as high numbers, i.e., -==45, N==78. 
    """

    ## get seq alignment and create an empty array for filling
    mats = np.zeros((3, 16, 16), dtype=np.uint32)        

    ## replace ints with small ints that index their place in the 
    ## 16x16. If not replaced, the existing ints are all very large
    ## and the column will be excluded.

    last_loc = -1
    for idx in xrange(mapcol.shape[0]):
        if not nmask[idx]:
            if not mapcol[idx] == last_loc:
                i = narr[:, idx]
                #if np.max(i) < 4:
                mats[0, (4*i[0])+i[1], (4*i[2])+i[3]] += 1
<<<<<<< HEAD
                # mats[0, i[0]*4:(i[0]+4)*4]\
                #         [i[1]]\
                #         [i[2]*4:(i[2]+4)*4]\
                #         [i[3]] += 1
=======
                last_loc = mapcol[idx]
>>>>>>> 487feaf6

                last_loc = mapcol[idx]

    # for idx in xrange(narr.shape[1]):
    #     if not rmask[idx]:
    #         i = narr[:, idx]
    #         if np.sum(i) < 16:
    #             mats[0, (4*i[0])+i[1], (4*i[2])+i[3]] += 1
            # mats[0, i[0]*4:(i[0]+4)*4]\
            #         [i[1]]\
            #         [i[2]*4:(i[2]+4)*4]\
            #         [i[3]] += 1
                
    ## get matrix 2
    mats[1, 0:4, 0:4] = mats[0, 0].reshape(4, 4)
    mats[1, 0:4, 4:8] = mats[0, 1].reshape(4, 4)
    mats[1, 0:4, 8:12] = mats[0, 2].reshape(4, 4)
    mats[1, 0:4, 12:16] = mats[0, 3].reshape(4, 4)
    mats[1, 4:8, 0:4] = mats[0, 4].reshape(4, 4)
    mats[1, 4:8, 4:8] = mats[0, 5].reshape(4, 4)
    mats[1, 4:8, 8:12] = mats[0, 6].reshape(4, 4)
    mats[1, 4:8, 12:16] = mats[0, 7].reshape(4, 4)
    mats[1, 8:12, 0:4] = mats[0, 8].reshape(4, 4)
    mats[1, 8:12, 4:8] = mats[0, 9].reshape(4, 4)
    mats[1, 8:12, 8:12] = mats[0, 10].reshape(4, 4)
    mats[1, 8:12, 12:16] = mats[0, 11].reshape(4, 4)
    mats[1, 12:16, 0:4] = mats[0, 12].reshape(4, 4)
    mats[1, 12:16, 4:8] = mats[0, 13].reshape(4, 4)
    mats[1, 12:16, 8:12] = mats[0, 14].reshape(4, 4)
    mats[1, 12:16, 12:16] = mats[0, 15].reshape(4, 4)
    
    ## get matrix 3
    mats[2, 0:4, 0:4] = mats[0, 0].reshape(4, 4).T
    mats[2, 0:4, 4:8] = mats[0, 1].reshape(4, 4).T
    mats[2, 0:4, 8:12] = mats[0, 2].reshape(4, 4).T
    mats[2, 0:4, 12:16] = mats[0, 3].reshape(4, 4).T
    mats[2, 4:8, 0:4] = mats[0, 4].reshape(4, 4).T
    mats[2, 4:8, 4:8] = mats[0, 5].reshape(4, 4).T
    mats[2, 4:8, 8:12] = mats[0, 6].reshape(4, 4).T
    mats[2, 4:8, 12:16] = mats[0, 7].reshape(4, 4).T
    mats[2, 8:12, 0:4] = mats[0, 8].reshape(4, 4).T
    mats[2, 8:12, 4:8] = mats[0, 9].reshape(4, 4).T
    mats[2, 8:12, 8:12] = mats[0, 10].reshape(4, 4).T
    mats[2, 8:12, 12:16] = mats[0, 11].reshape(4, 4).T
    mats[2, 12:16, 0:4] = mats[0, 12].reshape(4, 4).T
    mats[2, 12:16, 4:8] = mats[0, 13].reshape(4, 4).T
    mats[2, 12:16, 8:12] = mats[0, 14].reshape(4, 4).T
    mats[2, 12:16, 12:16] = mats[0, 15].reshape(4, 4).T  
                
    return mats




@numba.jit(nopython=True)
def calculate(seqnon, mapcol, nmask, tests):
    """ groups together several numba compiled funcs """

    ## create empty matrices
    #LOGGER.info("tests[0] %s", tests[0])
    #LOGGER.info('seqnon[[tests[0]]] %s', seqnon[[tests[0]]])
    mats = chunk_to_matrices(seqnon, mapcol, nmask)

    ## epmty svdscores for each arrangement of seqchunk
    qscores = np.zeros(3, dtype=np.float64)

    for test in range(3):
        ## get svd scores
        tmpscore = np.linalg.svd(mats[test].astype(np.float64))[1]
        qscores[test] = np.sqrt(np.sum(tmpscore[11:]**2))

    ## sort to find the best qorder
    best = np.where(qscores == qscores.min())[0]
    bidx = tests[best][0]
    qsnps = count_snps(mats[best][0])

    # LOGGER.info("""
    #     best: %s, 
    #     bidx: %s, 
    #     qscores: %s, 
    #     qsnps: %s
    #     mats \n %s
    #     """, best, bidx, qscores, qsnps, mats)

    return bidx, qscores, qsnps



def nworker(data, smpchunk, tests):
    """ The workhorse function. Not numba. """
    
    ## tell engines to limit threads
    numba.config.NUMBA_DEFAULT_NUM_THREADS = 1
    
    ## open the seqarray view, the modified array is in bootsarr
    with h5py.File(data.h5in, 'r') as io5:
        seqview = io5["bootsarr"][:]
        maparr = io5["bootsmap"][:]

    ## create an N-mask array of all seq cols
    nall_mask = seqview[:] == 78

    ## tried numba compiling everythign below here, but was not faster
    ## than making nmask w/ axis arg in numpy

    ## get the input arrays ready
    rquartets = np.zeros((smpchunk.shape[0], 4), dtype=np.uint16)
    rweights = np.zeros(smpchunk.shape[0], dtype=np.float64)
    rdstats = np.zeros((smpchunk.shape[0], 4), dtype=np.uint32)

    #times = []
    ## fill arrays with results using numba funcs
    for idx in xrange(smpchunk.shape[0]):
        ## get seqchunk for 4 samples (4, ncols) 
        sidx = smpchunk[idx]
        seqchunk = seqview[sidx]

        #ctime = time.time()
        ## get N-containing columns in 4-array
        nmask = np.any(nall_mask[sidx], axis=0)
        nmask += np.all(seqchunk == seqchunk[0], axis=0)

        ## get matrices if there are any shared SNPs
        ## returns best-tree index, qscores, and qstats
        bidx, qscores, qstats = calculate(seqchunk, maparr[:, 0], nmask, tests)
        #LOGGER.info("seqchunk to scores: %s", 
        #times.append(1000*(time.time()-ctime))
        ## get weights from the three scores sorted. 
        ## Only save to file if the quartet has information
        rdstats[idx] = qstats 
            
        iwgt = get_weights(qscores)
        if iwgt:
            rweights[idx] = iwgt
            rquartets[idx] = smpchunk[idx][bidx]
            # LOGGER.info("""\n
            #         ------------------------------------
            #         bidx: %s
            #         qstats: %s, 
            #         weight: %s, 
            #         scores: %s
            #         ------------------------------------
            #         """,
            #         bidx, qstats, rweights[idx], qscores)

    #LOGGER.warning("average time: %s", np.mean(times))
    #return 
    return rquartets, rweights, rdstats 




########################################################################
## GLOBALS
########################################################################

MIDSTREAM_MESSAGE = """
    loaded object method={}
    cannot change sampling methods midstream
    use force argument to start new run with new method
"""
## require method to be same as loaded type
## assert method == data..method, MIDSTREAM_MESSAGE.format(method)

LOADING_MESSAGE = """\
  Continuing checkpointed analysis: {}
    sampling method: {}
    bootstrap checkpoint: {}
    array checkpoint: {}
"""

LOADING_RANDOM = """\
    loading {} random quartet samples to infer a starting tree 
    inferring {} quartet trees
"""

LOADING_STARTER = """\
    loading {} equal-splits quartets from starting tree
    """

NO_SNP_FILE = """\
    Cannot find SNP file. You entered: '{}'. 
    """


AMBIGS = {"R":("G", "A"),
          "K":("G", "T"),
          "S":("G", "C"),
          "Y":("T", "C"),
          "W":("T", "A"),
          "M":("C", "A")}

## convenience functions
def opr(path):
    """ shorthand for realpath """
    return os.path.realpath(path)


@numba.jit(nopython=True)
def shuffle_cols(seqarr, newarr, cols):
    """ used in bootstrap resampling without a map file """
    for idx in xrange(cols.shape[0]):
        newarr[:, idx] = seqarr[:, cols[idx]]
    return newarr


## TODO: this could be numbified by making AMBIGS into two arrays
## IF SO, pay attention to the numba random seed being different from numpy
def resolve_ambigs(tmpseq):
    """ returns a seq array with 'RSKYWM' randomly replaced with resolved bases"""
    ## iterate over the bases 'RSKWYM': [82, 83, 75, 87, 89, 77]
    for ambig in np.uint8([82, 83, 75, 87, 89, 77]):
        ## get all site in this ambig
        idx, idy = np.where(tmpseq == ambig)
        ## get the two resolutions of the ambig
        res1, res2 = AMBIGS[ambig.view("S1")]
        ## randomly sample half those sites
        halfmask = np.random.choice([True, False], idx.shape[0])
        ## replace ambig bases with their resolutions
        for i in xrange(halfmask.shape[0]):
            if halfmask[i]:
                tmpseq[idx[i], idy[i]] = np.array(res1).view(np.uint8)
            else:
                tmpseq[idx[i], idy[i]] = np.array(res2).view(np.uint8)
    return tmpseq



@numba.jit(nopython=True)
def get_spans(maparr, spans):
    """ get span distance for each locus in original seqarray """
    ## start at 0, finds change at 1-index of map file
    bidx = 0
    
    ## read through marr and record when locus id changes
    for idx in xrange(maparr.shape[0]):
        cur = maparr[idx, 0]
        if cur != bidx:
            spans[cur-1, 1] = idx+1
            spans[cur, 0] = idx+1
    return spans



@numba.jit(nopython=True)
def get_shape(spans, loci):
    """ get shape of new bootstrap resampled locus array """
    width = 0
    for idx in xrange(loci.shape[0]):
        width += spans[loci[idx], 1] - spans[loci[idx], 0]
    return width
    


@numba.jit(nopython=True)
def fill_boot(seqarr, newboot, newmap, spans, loci):
    """ fills the new bootstrap resampled array """
    ## column index
    cidx = 0
  
    ## resample each locus
    for i in xrange(loci.shape[0]):
        
        ## grab a random locus's columns
        x1 = spans[loci[i]][0]
        x2 = spans[loci[i]][1]
        cols = seqarr[:, x1:x2]

        ## randomize columns within colsq
        cord = np.random.choice(cols.shape[1], cols.shape[1], replace=False)
        rcols = cols[:, cord]
        
        ## fill bootarr with n columns from seqarr
        ## the required length was already measured
        newboot[:, cidx:cidx+cols.shape[1]] = rcols

        ## fill bootmap with new map info
        newmap[cidx: cidx+cols.shape[1], 0] = i+1
        
        ## advance column index
        cidx += cols.shape[1]

    ## return the concatenated cols
    return newboot, newmap



## thoughts on this... we need to re-estimate chunksize given whatever
## new parallel setup is passed in. Start from arr checkpoint to end. 
def load_json(path):
    """ Load a json serialized Quartet Class object """

    ## load the JSON string and try with name+.json
    if not path.endswith(".tet.json"):
        path += ".tet.json"

    ## expand user
    path = path.replace("~", os.path.expanduser("~"))

    ## load the json file
    try:
        with open(path, 'r') as infile:
            fullj = _byteify(json.loads(infile.read(),
                            object_hook=_byteify), 
                        ignore_dicts=True)
    except IOError:
        raise IPyradWarningExit("""\
    Cannot find checkpoint (.test.json) file at: {}""".format(path))

    ## create a new Quartet Class
    newobj = Quartet(fullj["name"], fullj["dirs"], fullj["method"])

    ## fill in the same attributes
    for key in fullj:
        newobj.__setattr__(key, fullj[key])

    newobj.files = ObjDict(newobj.files)
    newobj.trees = ObjDict(newobj.trees)
    newobj.checkpoint = ObjDict(newobj.checkpoint)

    return newobj



def _byteify(data, ignore_dicts=False):
    """
    converts unicode to utf-8 when reading in json files
    """
    if isinstance(data, unicode):
        return data.encode("utf-8")

    if isinstance(data, list):
        return [_byteify(item, ignore_dicts=True) for item in data]

    if isinstance(data, dict) and not ignore_dicts:
        return {
            _byteify(key, ignore_dicts=True): _byteify(value, ignore_dicts=True)
            for key, value in data.iteritems()
        }
    return data





########################################################################
## Plotting functions
########################################################################


def consensus_tree(trees, names=None, cutoff=0.0):
    """ 
    An extended majority rule consensus function for ete3. 
    Modelled on the similar function from scikit-bio tree module. If 
    cutoff=0.5 then it is a normal majority rule consensus, while if 
    cutoff=0.0 then subsequent non-conflicting clades are added to the tree.
    """

    ## find which clades occured with freq > cutoff
    namedict, clade_counts = _find_clades(trees, names=names)

    ## filter out the < cutoff clades
    fclade_counts = _filter_clades(clade_counts, cutoff)

    ## build tree
    consens_tree, _ = _build_trees(fclade_counts, namedict)
    ## make sure no singleton nodes were left behind
    return consens_tree, clade_counts



def _filter_clades(clade_counts, cutoff):
    """ 
    A subfunc of consensus_tree(). Removes clades that occur 
    with freq < cutoff.
    """

    ## store clades that pass filter
    passed = []
    clades = np.array([list(i[0]) for i in clade_counts], dtype=np.int8)
    counts = np.array([i[1] for i in clade_counts], dtype=np.float64)
    
    for idx in xrange(clades.shape[0]):
        conflict = False
    
        if counts[idx] < cutoff:
            continue
            
        if np.sum(clades[idx]) > 1:
            # check the current clade against all the accepted clades to see if
            # it conflicts. A conflict is defined as:
            # 1. the clades are not disjoint
            # 2. neither clade is a subset of the other
            # OR:
            # 1. it is inverse of clade (affects only <fake> root state)
            # because at root node it mirror images {0011 : 95}, {1100 : 5}.
            for aidx in passed:
                #intersect = clade.intersection(accepted_clade)
                summed = clades[idx] + clades[aidx]
                intersect = np.max(summed) > 1
                subset_test0 = np.all(clades[idx] - clades[aidx] >= 0)
                subset_test1 = np.all(clades[aidx] - clades[idx] >= 0)
                invert_test = np.bool_(clades[aidx]) != np.bool_(clades[idx])

                if np.all(invert_test):
                    counts[aidx] += counts[idx]
                    conflict = True
                if intersect:
                    if (not subset_test0) and (not subset_test1):
                        conflict = True

        if conflict == False:
            passed.append(idx)

    ## rebuild the dict
    rclades = []#j for i, j in enumerate(clade_counts) if i in passed]
    ## set the counts to include mirrors
    for idx in passed:
        rclades.append((clades[idx], counts[idx]))
    return rclades



def _find_clades(trees, names):
    """ 
    A subfunc of consensus_tree(). Traverses trees to count clade occurrences.
    Names are ordered by names, else they are in the order of the first
    tree. 
    """
    ## index names from the first tree
    if not names:
        names = trees[0].get_leaf_names()
    ndict = {j:i for i, j in enumerate(names)}
    namedict = {i:j for i, j in enumerate(names)}

    ## store counts
    clade_counts = defaultdict(int)
    ## count as bitarray clades in each tree
    for tree in trees:
        tree.unroot()
        for node in tree.traverse('postorder'):
            bits = bitarray('0'*len(tree))
            for child in node.iter_leaf_names():
                bits[ndict[child]] = 1
            ## if parent is root then mirror flip one child (where bit[0]=0)
            # if not node.is_root():
            #     if node.up.is_root():
            #         if bits[0]:
            #             bits.invert()
            clade_counts[bits.to01()] += 1

    ## convert to freq
    for key, val in clade_counts.items():
        clade_counts[key] = val / float(len(trees))

    ## return in sorted order
    clade_counts = sorted(clade_counts.items(), 
                          key=lambda x: x[1],
                          reverse=True)
    return namedict, clade_counts



def _build_trees(fclade_counts, namedict):
    """ 
    A subfunc of consensus_tree(). Build an unrooted consensus tree 
    from filtered clade counts. 
    """

    ## storage
    nodes = {}
    idxarr = np.arange(len(fclade_counts[0][0]))
    queue = []

    ## create dict of clade counts and set keys
    countdict = defaultdict(int)
    for clade, count in fclade_counts:
        mask = np.int_(list(clade)).astype(np.bool)
        ccx = idxarr[mask]
        queue.append((len(ccx), frozenset(ccx)))
        countdict[frozenset(ccx)] = count

    while queue:
        queue.sort()
        (clade_size, clade) = queue.pop(0)
        new_queue = []
    
        # search for ancestors of clade
        for (_, ancestor) in queue:
            if clade.issubset(ancestor):
                # update ancestor such that, in the following example:
                # ancestor == {1, 2, 3, 4}
                # clade == {2, 3}
                # new_ancestor == {1, {2, 3}, 4}
                new_ancestor = (ancestor - clade) | frozenset([clade])          
                countdict[new_ancestor] = countdict.pop(ancestor)
                ancestor = new_ancestor
            
            new_queue.append((len(ancestor), ancestor))
   
        # if the clade is a tip, then we have a name
        if clade_size == 1:
            name = list(clade)[0]
            name = namedict[name]
        else:
            name = None 
        
        # the clade will not be in nodes if it is a tip
        children = [nodes.pop(c) for c in clade if c in nodes]
        node = ete3.Tree(name=name)    
        for child in children:
            node.add_child(child)
        if not node.is_leaf():
            node.dist = int(round(100*countdict[clade]))
        else:
            node.dist = int(0) 
        
        nodes[clade] = node
        queue = new_queue
    tre = nodes.values()[0]
    tre.unroot()
    ## return the tree and other trees if present
    return tre, list(nodes.values())

    

def _get_total(tots, node):
    """ get total number of quartets possible for a split """
    down = set(node.get_leaf_names())
    up = tots - down
    return n_choose_k(len(down), 2) * n_choose_k(len(up), 2)
    

    
def _get_sampled(data, tots, node, names):
    """ get how many quartets were sampled that are informative for a split"""
    ## get leaves up and down
    down = set(node.get_leaf_names())
    up = tots - down

    ## get up and down as index
    idxd = set([names.index(i) for i in down])
    idxu = set([names.index(i) for i in up])

    ## find how many sampled quartets span each edge
    sampled = 0

    ## do chunks at a time in case qrts is huge
    idx = 0
    with h5py.File(data.h5out, 'r') as io5:
        qrts = io5["quartets"][idx:idx+data.chunksize]
        for qrt in qrts:
            sqrt = set(qrt)
            if len(sqrt.intersection(idxd)) > 1:
                if len(sqrt.intersection(idxu)) > 1:
                    sampled += 1
            idx += data.chunksize

    return sampled



## GLOBALS #############################################################

STATSOUT = """
  Statistics for sampling, discordance, and tree support:
    > {}
    """

FINALTREES = """\
  Full tree inferred from by weighted quartet-joining of the SNP supermatrix
    > {}
    """

BOOTTREES = """\
  Extended majority-rule consensus with support as edge lengths:
    > {}

  All bootstrap trees:
    > {}
    """

ASCII_TREE = """\
  ASCII view of unrooted topology from the weighted analysis
    {}
    """

LINKS = """\
  * For tips on plotting trees in R: {}     
  * For tips on citing this software: {} 
    """

########################################################################
## JUNK

        # ## get unrooted weighted quartets tree
        # wtre = ete3.Tree(self.trees.wtre, format=0)
        # wtre.unroot()
        # for node in wtre.traverse():
        #     node.add_feature("bootstrap", 0)
        #     node.add_feature("quartets_total", _get_total(wtre, node))
        #     node.add_feature("quartets_sampled", _get_sampled(self, wtre, node, names))
        #     try:
        #         prop = 100*(float(node.quartets_sampled) / node.quartets_total)
        #     except ZeroDivisionError:
        #         prop = 0.0
        #     node.add_feature("quartets_sampled_prop", prop)
        #     node.dist = 0
        #     node.support = 0


        # ## get unrooted boot trees
        # if with_boots:
        #     oboots = open(self.trees.tboots, 'r').readlines()
        #     wboots = open(self.trees.wboots, 'r').readlines()
        #     oboots = [ete3.Tree(btre.strip()) for btre in oboots]
        #     wboots = [ete3.Tree(btre.strip()) for btre in wboots]    
        #     _ = [btre.unroot() for btre in oboots]
        #     _ = [btre.unroot() for btre in wboots]

        #     ## get and set support values 
        #     for tre, boots in zip([otre, wtre], [oboots, wboots]):
        #         for btre in boots:
        #             common = tre.compare(btre, unrooted=True)
        #             for bnode in common["common_edges"]:
        #                 ## check monophyly of each side of split
        #                 a = tre.check_monophyly(bnode[0], target_attr='name', unrooted=True)
        #                 b = tre.check_monophyly(bnode[1], target_attr='name', unrooted=True)
        #                 ## if both sides are monophyletic
        #                 if a[0] and b[0]:
        #                     ## find which is the 'bottom' node, to attach support to
        #                     node = list(tre.get_monophyletic(bnode[0], target_attr='name'))
        #                     node.extend(list(tre.get_monophyletic(bnode[1], target_attr='name')))
        #                     ## add +1 suport to (edge dist) to this edge
        #                     if not node[0].is_leaf():
        #                         node[0].dist += 1
        #                         node[0].support += 1
        #                         node[0].bootstrap += 1

        #     ## change support values to percentage
        #     for tre in [otre, wtre]:
        #         for node in tre.traverse():
        #             node.dist = int(100 * (node.dist / len(wboots)))
        #             node.support = int(100 * (node.support / len(wboots)))
        #             node.bootstrap = int(100 * (node.bootstrap / len(wboots)))

        #     ## return as newick string w/ support as edge labels (lengths)
        #     with open(self.trees.tbtre, 'w') as outtre:
        #         outtre.write(otre.write(format=5))

        #     with open(self.trees.wbtre, 'w') as outtre:
        #         outtre.write(wtre.write(format=5))
        #     features = ["bootstrap", "quartets_total", "quartets_sampled", "quartets_sampled_prop"]            
        # else:
        #     
        



if __name__ == "__main__":

    ## imports
    import ipyrad.analysis as ipa
    #import ipyrad as ip
    #import ipyparallel as ipp

    #DATA = ipyrad.load_json("~/Documents/ipyrad/tests/cli/cli.json")
    #DATA = ipyrad.load_json("~/Documents/ipyrad/tests/iptutorial/cli.json")
    ## run

<|MERGE_RESOLUTION|>--- conflicted
+++ resolved
@@ -1344,14 +1344,10 @@
                 i = narr[:, idx]
                 #if np.max(i) < 4:
                 mats[0, (4*i[0])+i[1], (4*i[2])+i[3]] += 1
-<<<<<<< HEAD
                 # mats[0, i[0]*4:(i[0]+4)*4]\
                 #         [i[1]]\
                 #         [i[2]*4:(i[2]+4)*4]\
                 #         [i[3]] += 1
-=======
-                last_loc = mapcol[idx]
->>>>>>> 487feaf6
 
                 last_loc = mapcol[idx]
 
