--- conflicted
+++ resolved
@@ -1457,31 +1457,9 @@
         sidx = smpchunk[idx]
         seqchunk = seqview[sidx]
 
-        ## get N-containing columns in 4-array TODO(replace with numba gufunc)
-        nmask = nall_mask[sidx].sum(axis=0, dtype=np.bool_)
-        ## get N-containing columns in 4-array
-<<<<<<< HEAD
-        nmask += np.all(seqchunk == seqchunk[0], axis=0)
-=======
+        ## get N-containing columns as mask for 4-array
         nmask = np.any(nall_mask[sidx], axis=0)
         nmask += np.all(seqchunk == seqchunk[0], axis=0)
-
-        ## get invariant columns in 4-array
-        LOGGER.info('nmask %s', nmask.sum())
-        
-        #LOGGER.info('nmask %s', nmask.sum())
->>>>>>> 1a4bf6f9
-        #nmask = nall_mask[sidx].sum(axis=0, dtype=np.bool_)
-        #LOGGER.info('not N-masked sites: %s', nmask.sum())
-        #tmpmap = maparr[~nmask, 0]
-        #seqnon = seqchunk[:, ~nmask]
-        ## remove Ncols from seqchunk & sub-sample unlinked SNPs
-        LOGGER.info("seqchunk shape %s", seqchunk.shape)
-        #if data.files.mapfile:
-        #    rmask = subsample_snps_map(seqchunk, nmask, maparr[:, 0])
-        #seqnon = subsample(seqchunk, nmask, maparr[:, 0])
-        #LOGGER.info("seqnon sites %s", seqnon.shape)
-        #LOGGER.info("before sub: %s, after %s", seqchunk.shape, seqnon.shape)
 
         ## get matrices if there are any shared SNPs
         ## returns best-tree index, qscores, and qstats
@@ -1504,17 +1482,6 @@
                     ------------------------------------
                     """,
                     bidx, qstats, rweights[idx], qscores)
-<<<<<<< HEAD
-            #else:
-            #    excluded += 1
-
-    # LOGGER.warning("excluded quartets %s", excluded)    
-=======
-        else:
-            excluded += 1
-
-    LOGGER.warning("excluded quartets %s", excluded)
->>>>>>> 1a4bf6f9
     #return 
     return rquartets, rweights, rdstats 
 
