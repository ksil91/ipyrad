--- conflicted
+++ resolved
@@ -104,13 +104,10 @@
 
     print("  Creating a branch of assembly {} called {}".\
         format(data.name, new_data.name))
-<<<<<<< HEAD
-
-    new_data.write_params()    
-=======
+
     print("  Writing new params file to {}".format(new_data.name+"-params.txt"))
     new_data.write_params(new_data.name+"-params.txt")
->>>>>>> 642b1515
+
 
 
 def getassembly(args, parsedict):
@@ -142,10 +139,6 @@
     os.chdir(project_dir)
 
     ## if forcing and doing step 1 then do not load existing Assembly
-<<<<<<< HEAD
-=======
-#    if args.force and '1' in args.steps:
->>>>>>> 642b1515
     if '1' in args.steps:
         ## create a new assembly object
         data = ip.Assembly(assembly_name)
