--- conflicted
+++ resolved
@@ -239,7 +239,6 @@
 
 
 
-<<<<<<< HEAD
     def link_fastqs(self, path=None, force=False, append=False, splitnames="_", 
                     fields=None, ipyclient=None):
         """ 
@@ -247,12 +246,6 @@
         or append additional fastq files to existing Samples. This provides 
         more flexible file input through the API than available in step1 of the 
         command line interface. If passed ipyclient it will run in parallel. 
-=======
-    def link_fastqs(self, path=None, force=False, append=False, splitnames="_", fields=None):
-        """ Create Sample objects from demultiplexed fastq files in
-        sorted_fastq_path, or append additional fastq files to
-        existing Samples.
->>>>>>> d40a5d50
 
         Note
         ----
@@ -744,110 +737,6 @@
 
 
 
-<<<<<<< HEAD
-=======
-
-
-
-
-    ## this function is now deprecated but let's keep it around for a little
-    ## bit. We've simplified error handling now but may want to look back at
-    ## this func if the new one fails to report well on some errors.
-    # def _clientwrapper(self, stepfunc, args, nwait):
-    #     """ wraps a call with error messages for when ipyparallel fails"""
-    #     ## emtpy error string
-    #     inst = ""
-
-    #     ## wrapper to ensure closure of ipyparallel
-    #     try:
-    #         ipyclient = ""
-    #         ipyclient = self._launch2(nwait)
-    #         args.append(ipyclient)
-    #         stepfunc(*args)
-
-    #     except (ipp.TimeoutError, ipp.NoEnginesRegistered) as inst:
-    #         ## raise by ipyparallel if no connection file is found for 30 sec.
-    #         msg = """
-    # No Engines found... ensure ipcluster is running (see API docs for details).
-    # When using the API you must start an ipyparallel instance using either
-    # `ipcluster start` from a terminal, or the Clusters tab in a Jupyter notebook.
-    # """
-    #         if not ip.__interactive__:
-    #             msg = """
-    # There was a problem connecting to parallel engines. See Docs for advice.
-    #         """
-    #         ## raise right away since there is no ipyclient to close
-    #         msg = "ipyrad error message - {}".format(inst) + "\n\n" + msg
-    #         raise IPyradError(msg)
-
-    #     except IOError as inst:
-    #         LOGGER.error("IOError: {}".format(inst))
-    #         raise
-
-    #     ## except user or system interrupt
-    #     except KeyboardInterrupt as inst:
-    #         ## abort and allow wrapper to save and close
-    #         LOGGER.info("assembly interrupted by user.")
-    #         print("\n  Keyboard Interrupt by user")
-    #         #sys.exit(2)
-
-    #     except IPyradWarningExit as inst:
-    #         ## save inst for raise error after finally statement
-    #         LOGGER.info("IPyradWarningExit: %s", inst)
-    #         print("  IPyradWarningExit: {}".format(inst))
-
-    #     except SystemExit as inst:
-    #         LOGGER.info("assembly interrupted by sys.exit.")
-    #         print("  SystemExit Interrupt: {}".format(inst))
-
-    #     ## An Engine Crashed. Raise a readable traceback message.
-    #     except ipp.error.CompositeError as inst:
-    #         ## print the trace if it's turned on, tho
-    #         print(inst.print_traceback())
-
-    #         ## find and print engine error for debugging
-    #         for job in ipyclient.metadata:
-    #             if ipyclient.metadata[job]['error']:
-    #                 print(ipyclient.metadata[job]['error'])
-
-    #     except IPyradError as inst:
-    #         LOGGER.info(inst)
-    #         print("  IPyradError: {}".format(inst))
-
-    #     except Exception as inst:
-    #         ## Caught unhandled exception, print and reraise
-    #         LOGGER.error(inst)
-    #         print("\n  Caught unknown exception - {}".format(inst))
-    #         raise  ## uncomment raise to get traceback
-
-
-    #     ## close client when done or interrupted
-    #     finally:
-    #         try:
-    #             ## pickle the data obj
-    #             self.save()
-    #             ## can't close client if it was never open
-    #             if ipyclient:
-    #                 ## if CLI, stop jobs and shutdown
-    #                 if not ip.__interactive__:
-    #                     ipyclient.abort()
-    #                 ## if API, stop jobs and clean queue
-    #                 else:
-    #                     ipyclient.abort()
-    #                     ## clear the memory
-    #                     ipyclient.purge_everything()
-
-    #                 ipyclient.close()
-    #         ## if exception is close and save, print and ignore
-    #         except Exception as inst2:
-    #             LOGGER.error("shutdown warning: %s", inst2)
-
-    #         if inst:
-    #             IPyradWarningExit(inst)
-
-
-
->>>>>>> d40a5d50
     def _step1func(self, force, preview, ipyclient):
         """ hidden wrapped function to start step 1 """
 
@@ -1648,16 +1537,16 @@
         ## Handle the special case where the user has 1
         ## restriction overhang and does not include the trailing comma
         if len(newvalue) == 1:
-<<<<<<< HEAD
             ## for gbs users might not know to enter the second cut site
             ## so we do it for them. 
             if self.paramsdict["datatype"] == "gbs":
                 newvalue += newvalue
             else:                
                 newvalue += ("",)
-=======
-            newvalue = (newvalue[0], "")
->>>>>>> d40a5d50
+        #=======
+        #    newvalue = (newvalue[0], "")
+        #>>>>>>> d40a5d5086a0d0aace04dd08338ec4ba5341d1f2
+
         ## Handle 3rad datatype with only 3 cutters
         if len(newvalue) == 3:
             newvalue = (newvalue[0], newvalue[1], newvalue[2], "")
