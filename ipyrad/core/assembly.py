#!/usr/bin/env ipython2

""" ipyrad Assembly class object. 
    This is used for the following:
        -- to store and modify a params dictionary.
        -- to view analysis history log.
        -- to load/link to data saved on disk.
        -- to run assembly steps on samples.
"""

from __future__ import print_function
import os
import time
import glob
import sys
import gzip
import dill
import copy
import subprocess
import pandas as pd
import ipyparallel as ipp
from collections import OrderedDict
from ipyrad.assemble.worker import ObjDict
from ipyrad.core.sample import Sample
from ipyrad import assemble
from types import *


# pylint: disable=E1101
# pylint: disable=E1103


## TODO: combinatorial indexing


class Assembly(object):
    """ An ipyrad Assembly class object.

    The core object in ipyrad used to store and retrieve results, to
    call assembly functions, and to link to Sample objects.

    Parameters
    ----------
    name : str
         A name should be passed when creating a new Assembly object.
         This name will be used as a prefix for all files saved to disk
         associated with this Assembly. It is automatically set as the
         prefix name (parameter 14).          

    Attributes
    ----------
    name : str
        A name for the Assembly object. Used for all saved files on disk.
    samples : dict
        Returns a dictionary with Sample names as keys and Sample objects as values.
    barcodes : dict
        Returns a dictionary with Sample names as keys and barcodes as values.
        The barcodes information is fetched from parameter 3
        `[Assembly].paramsdict['barcodes_path']`.
    vsearch : str
        The path to the default vsearch executable. If not found, this can be changed
        by setting `[Assembly].vsearch = [newpath]`.
    muscle : str
        The path to the default muscle executable. If not found, this can be changed
        by setting `[Assembly].vsearch = [newpath]`.
    log : list
        A list of all modifications to the Assembly object and its Samples with
        time stamps. Use `print [Assembly].log` for easier viewing.
    statsfiles : dict
        Returns a dictionary with the location of stats output files...
        maybe this is unnecessary...

        
    Returns
    -------
    object
         A new assembly object is returned.


     """
    def __init__(self, name):
        ## a project name
        ## TODO: make global and do not allow duplicate names?
        ## or maybe allow, just know they old files will be overwritten
        self.name = name

        ## get binaries of dependencies
        self.vsearch, self.muscle, self.smalt = getbins()

        ## link a log history of executed workflow
        self.log = []
        self.stamp(self.name+" created")
        self.statsfiles = ObjDict()

        ## samples linked 
        self.samples = ObjDict()

        ## multiplex files linked
        self.barcodes = ObjDict()

        ## an object for storing data directories for this Assembly
        self.dirs = ObjDict()

        ## the default params dict
        self.paramsdict = OrderedDict([
                       ("working_directory", os.path.realpath(
                                                os.path.curdir)),
                       ("raw_fastq_path", os.path.join(
                                            os.path.realpath(
                                                 os.path.curdir),
                                                 "*.fastq")),
                       ("barcodes_path", os.path.join(
                                            os.path.realpath(
                                                os.path.curdir),
                                                "*.barcodes.txt")),
                       ("sorted_fastq_path", ""),
                       ("restriction_overhang", ("TGCAG", "")),
                       ("max_low_qual_bases", 5),
                       ("N_processors", 4),
                       ("mindepth_statistical", 6), 
                       ("mindepth_majrule", 6), 
                       ("datatype", 'rad'), 
                       ("clust_threshold", .85),
                       ("minsamp", 4), 
                       ("max_shared_heterozygosity", .25), 
                       ("prefix_outname", self.name),
                       ("phred_Qscore_offset", 33),
                       ("max_barcode_mismatch", 1),
                       ("filter_adapters", 0), 
                       ("filter_min_trim_len", 35), 
                       ("ploidy", 2), 
                       ("max_stack_size", 1000),
                       ("max_Ns_consens", 5), 
                       ("max_Hs_consens", 8), 
                       ("max_SNPs_locus", (100, 100)), 
                       ("max_Indels_locus", (5, 99)), 
                       ("trim_overhang", (1, 2, 2, 1)), 
                       ("hierarchical_clustering", 0),
                       ("reference_sequence", "")
        ])
    
        ## Require user to link Sample objects 
        ## self.link_barcodes()
        ## link barcodes dict if already in barcodes_path
        #if os.path.exists(self.paramsdict["barcodes_path"]):
        #    self.barcodes = self.link_barcodes()

    @property
    def stats(self):
        """ Returns a data frame with Sample data and state. """
        nameordered = self.samples.keys()
        nameordered.sort()
        return pd.DataFrame([self.samples[i].stats for i in nameordered], 
                      index=nameordered)
                      #dtype=[int, int, int, int, int, float, float, int])

                      
    def stamp(self, event):
        """ Stamps an event into the log history. TODO: Should probably
        change this to a private function, e.g., _stamp """
        tev = time.strftime("%m/%d/%y %H:%M:%S", time.gmtime())
        self.log.append((self.name, tev, event))



    def link_fastqs(self, pear=0, force=False):
        """ Create Sample objects for samples in sorted_fastq_path.

        Note
        ----
        link_fastqs() is called automatically when parameter 4 is
        modified.

        Parameters
        ----------
        pear : int
            Set to 1 if first and second reads were already merged
            using the software `PEAR`.
        force : int
            Appends additional fastq files to Samples that are already
            linked to the Assembly object. To replace the linked files
            with different ones do not use `force`.

        Returns
        -------
        str
            Print to screen the number of new Sample objects created
            and the number of fastq files linked to Sample objects
            in the Assembly object. 
        
        """
        ## does location exist, if nothing selected, select all
        if os.path.isdir(self.paramsdict["sorted_fastq_path"]):
            self.paramsdict["sorted_fastq_path"] += "*"

        ## grab fastqs/fq/gzip/all
        fastqs = glob.glob(os.path.join(
                            self.paramsdict["sorted_fastq_path"]))

        ## link pairs into tuples
        fastqs.sort()
        if 'pair' in self.paramsdict["datatype"]:
            if "_R1_" in any([i for i in fastqs]):
                r1_files = [i for i in fastqs if "_R1_" in i]
                fastqs = [(i, i.replace("_R1_", "_R2_")) for i in r1_files]
            else:
                r1_files = [i for i in fastqs if "_R1." in i]
                fastqs = [(i, i.replace("_R1.", "_R2.")) for i in r1_files]
        else:
            fastqs = [(i, ) for i in fastqs]

        created = 0
        linked = 0
        for fastq in list(fastqs):
            ## remove file extension from name
            sname = _name_from_file(fastq[0])

            if sname not in self.samples:
                ## create new Sample
                samp = Sample(sname)
                samp.stats.state = 1
                samp.barcode = "pre_demultiplexed"
                samp.files['fastq'].append(fastq)
                self.samples[sname] = samp 
                created += 1
                linked += 1
            else:
                ## modify existing sample
                if not force:
                    print(sname, "already in samples. Use force=True "+\
                         "to add fastq files to this sample")

                else:
                    self.samples[sname].files['fastq'].append(fastq)
                    linked += 1

            ## check if data were pear_merged
            if pear:
                self.samples[sname].pear = 1
            else:
                if '.forward' in fastq[0]:
                    print("warning: if R1 and R2 data are merged with PEAR "+\
                          "use link_fastqs(pear=1, force=1) to re-write "+\
                          "with merged files.")

            ## if fastqs already sorted, try to link stats
            gzipped = bool(fastq[0].endswith(".gz"))
            nreads = 0
            for fastqtuple in self.samples[sname].files.fastq:
                nreads += bufcount(fastqtuple[0], gzipped)
            self.samples[sname].stats.reads_raw = nreads/4

        ## print if data were linked
        print("{} new Samples created in {}.".format(created, self.name))
        print("{} fastq files linked to Samples.".format(linked))


  

    def link_fastas(self, sample=""):
        """ Link existing fasta (edit) files from the edits/ directory to
        Sample objects in the Assembly object.

        TODO: maybe redundant, swith all over to fastq files now that
        vsearch no longer requires fasta?
        
        Used to restart an analysis from step3, or to link files
        for extracting stats. Sample names can be entered to select
        individual samples from edits/ otherwise all are attempted
        to be linked. If there is already a Sample in Assembly.samples
        with the same name, the edits files are linked to that Sample """
        
        if sample:
            ## link a single sample
            pass
        else:
            ## do all samples in expected location ($wd/edits/)
            editdir = os.path.join(
                self.paramsdict["working_directory"], "edits")
            for fname in glob.glob(os.path.join(editdir, "*")):
                ## get sample name from file name
                sname = _name_from_file(fname)
                ## check that Sapmle does not already exist
                if sname in self.samples:
                    ## enter location
                    self.samples[sname].files["edits"] = fname
                    if self.samples[sname].stats['state'] < 3:
                        ## sample has not completed clustering
                        self.samples[sname].stats['state'] = 2
                    ## try to link stats file...
                else:
                    ## not in samples, make new
                    sample = Sample(sname)
                    sample.stats['state'] = 2
                    sample.files["filtered"] = fname
                    self.samples[sample.name] = sample
            ## if Sample not in Assembly, (re)make it.
        ## try linking stats from stats file, 
        ## else try linking stats from samples



    def link_barcodes(self):
        """ creates a self.barcodes object to save barcodes info 
            as a dictionary, if there is a barcodes file in 
            self.paramsdict["barcodes_path"] """

        ## in case fuzzy selected
        try: 
            barcodefile = glob.glob(self.paramsdict["barcodes_path"])[0]
        except IndexError: 
            print("Barcodes file not found:", self.paramsdict["barcodes_path"])

        #if not os.path.exists(barcodefile):
        #    print("Barcodes file not found:", self.paramsdict["barcodes_path"])
        #else:            
        bdf = pd.read_csv(barcodefile, header=None, delim_whitespace=1)
        bdf = bdf.dropna()
        ## make sure upper case
        bdf[1] = bdf[1].str.upper()
        ## set to Assembly object
        self.barcodes = dict(zip(bdf[0], bdf[1]))

            # ## for each barcode create a Sample
            # for key in self.barcodes:
            #     samp = Sample(key)
            #     samp.state = 0
            #     samp.barcode = self.barcodes[key]
            #     if samp not in self.samples:
            #         self.samples[samp.name] = samp


    #def link_sample(self, sample):
    #    """ attempts to link a sample to the Assembly object. 
    #    If the sample does not have a name conflict it can be linked. 
    #    Can take a single sample object or a list of sample objects"""
    #    pass


    def get_params(self, param=""):
        """ pretty prints params if called as a function """
        fullcurdir = os.path.realpath(os.path.curdir)
        if not param:
            for index, (key, value) in enumerate(self.paramsdict.items()):
                if isinstance(value, str):
                    value = value.replace(fullcurdir, ".")
                sys.stdout.write("  {:<4}{:<30}{:<45}\n".format(index+1,
                           key, value))
        else:
            try:
                if int(param):
                    #sys.stdout.write(self.paramsdict.values()[int(param)-1])
                    return self.paramsdict.values()[int(param)-1]
            except (ValueError, TypeError, NameError, IndexError):
                return 'key not recognized'


        #def save(self, name=""):
        #    if not name:
        #        print("must enter a filename for saved object")
        #    else:
        #        json.dumps(self)


    def set_params(self, param, newvalue):
        """ Set a parameter to a new value. Raises error if newvalue 
        is wrong type.

        Note
        ----
        Use [Assembly].get_params() to see the parameter values currently
        linked to the Assembly object.

        Parameters
        ----------
        param : int or str
            The index (e.g., 1) or string name (e.g., "working_directory")
            for the parameter that will be changed.

        newvalue : int, str, or tuple
            The new value for the parameter selected for `param`. Use
            `ipyrad.get_params_info()` to get further information about
            a given parameter. If the wrong type is entered for newvalue
            (e.g., a str when it should be an int), an error will be raised.
            Further information about each parameter is also available
            in the documentation.

        Examples
        --------
        ## param 1 takes only a str as input
        [Assembly].set_params(1, 'new_directory')
        [Assembly].set_params('working_directory', 'new_directory')

        ## param 6 must be a tuple or str, if str it is converted to a tuple
        ## with the second entry empty.
        [Assembly].set_params(6, 'TGCAG')
        [Assembly].set_params('restriction_overhang', ('CTGCAG', 'CCGG')                            

        ## param 13 can be an int or a float:
        [Assembly].set_params(13, 4)
        [Assembly].set_params('max_shared_heterozygosity', 0.25)
            
        """

        ## make string
        param = str(param)

        ## if matching
        if param in ['1', 'working_directory']:
            self.paramsdict['working_directory'] = expander(newvalue)
            self.stamp("[1] set to "+newvalue)
            self.dirs["working"] = self.paramsdict["working_directory"]


        elif param in ['2', 'raw_fastq_path']:
            fullrawpath = expander(newvalue)
            if os.path.isdir(fullrawpath):
                fullrawpath = os.path.join(fullrawpath, "*.gz")
            self.paramsdict['raw_fastq_path'] = fullrawpath
            self.stamp("[2] set to "+newvalue)
            #if not self.paramdict["raw_fastq_path"]:
            self.dirs["fastqs"] = os.path.dirname(
                                     self.paramsdict["raw_fastq_path"])


        elif param in ['3', 'barcodes_path']:
            #assert type(newvalue) is StringType, "arg must be a string"
            fullbarpath = expander(newvalue)
            if glob.glob(fullbarpath):
                self.paramsdict['barcodes_path'] = fullbarpath
                self.link_barcodes()
                self.stamp("[3] set to "+newvalue)
            elif not fullbarpath:
                self.paramsdict['barcodes_path'] = fullbarpath                
                self.stamp("[3] set to empty")
            else:
                print('cannot find barcodes file')


        elif param in ['4', 'sorted_fastq_path']:
            newvalue = expander(newvalue)
            if os.path.isdir(newvalue):
                newvalue = os.path.join(newvalue, "*.gz")
            self.paramsdict['sorted_fastq_path'] = newvalue
            ## link_fastqs will check that files exist
            self.link_fastqs()
            self.stamp("[4] set to "+newvalue)
            #if not self.paramdict["raw_fastq_path"]:
            self.dirs["fastqs"] = os.path.dirname(
                                   self.paramsdict["sorted_fastq_path"])


        elif param in ['5', 'restriction_overhang']:
            assert isinstance(newvalue, tuple), \
                "cut site must be a tuple, e.g., (TGCAG, "") "
            self.paramsdict['restriction_overhang'] = newvalue
            self.stamp("[5] set to "+str(newvalue))


        elif param in ['6', 'max_low_qual_bases']:
            self.paramsdict['max_low_qual_bases'] = int(newvalue)
            self.stamp("[6] set to "+str(newvalue))


        elif param in ['7', 'N_processors']:
            self.paramsdict['N_processors'] = int(newvalue)
            self.stamp("[7] set to "+str(newvalue))


        elif param in ['8', 'mindepth_statistical']:
            ## do not allow values below 5
            if int(newvalue) < 5:
                print("error: mindepth statistical cannot be set < 5")
            ## do not allow majrule to be > statistical
            elif int(newvalue) < self.paramsdict["mindepth_majrule"]:
                print("error: mindepth statistical cannot be less than \
                       mindepth_majrule")                
            else:
                self.paramsdict['mindepth_statistical'] = int(newvalue)
                self.stamp("[8] set to "+str(newvalue))


        elif param in ['9', 'mindepth_majrule']:
            if int(newvalue) > self.paramsdict["mindepth_statistical"]:
                print("error: mindepth_majrule cannot be > \
                       mindepth_statistical")
            else:
                self.paramsdict['mindepth_majrule'] = int(newvalue)
                self.stamp("[9] set to "+str(newvalue))


        elif param in ['10', 'datatype']:
            ## list of allowed datatypes
            datatypes = ['rad', 'gbs', 'ddrad', 'pairddrad',
                         'pairgbs', 'merged', '2brad']
            ## raise error if something else
            if self.paramsdict['datatype'] not in datatypes:
                print("error: datatype not recognized")
            else:
                self.paramsdict['datatype'] = str(newvalue)
                self.stamp("[10] set to "+newvalue)


        elif param in ['11', 'clust_threshold']:
            self.paramsdict['clust_threshold'] = float(newvalue)
            self.stamp("[11] set to {}".format(newvalue))


        elif param in ['12', 'minsamp']:
            self.paramsdict['minsamp'] = int(newvalue)
            self.stamp("[12] set to {}".format(int(newvalue)))


        elif param in ['13', 'max_shared_heterozygosity']:
            self.paramsdict['max_shared_heterozygosity'] = newvalue
            self.stamp("[13] set to {}".format(newvalue))


        elif param in ['14', 'prefix_outname']:
            self.paramsdict['prefix_outname'] = newvalue
            self.stamp("[14] set to {}".format(newvalue))


        elif param in ['15', 'phred_Qscore_offset']:
            self.paramsdict['phred_Qscore_offset'] = int(newvalue)
            self.stamp("[15] set to {}".format(int(newvalue)))


        elif param in ['16', 'max_barcode_mismatch']:
            self.paramsdict['max_barcode_mismatch'] = int(newvalue)
            self.stamp("[16] set to {}".format(int(newvalue)))

        ### ....
        elif param in ['17', 'filter_adapters']:
            self.paramsdict['filter_adapters'] = int(newvalue)
            self.stamp("[17] set to "+str(newvalue))


        elif param in ['18', 'filter_min_trim_len']:
            self.paramsdict['filter_min_trim_len'] = int(newvalue)
            self.stamp("[18] set to {}".format(int(newvalue)))


        elif param in ['19', 'ploidy']:
            self.paramsdict['ploidy'] = int(newvalue)
            self.stamp("[19] set to {}".format(int(newvalue)))


        elif param in ['20', 'max_stack_size']:
            self.paramsdict['max_stack_size'] = int(newvalue)
            self.stamp("[20] set to {}".format(int(newvalue)))


        elif param in ['21', 'max_Ns_consens']:
            self.paramsdict['max_Ns_consens'] = int(newvalue)
            self.stamp("[21] set to {}".format(int(newvalue)))


        elif param in ['22', 'max_Hs_consens']:
            self.paramsdict['max_Hs_consens'] = int(newvalue)
            self.stamp("[22] set to {}".format(int(newvalue)))


        elif param in ['23', 'max_Hs_consens']:
            self.paramsdict['max_Hs_consens'] = int(newvalue)
            self.stamp("[22] set to {}".format(int(newvalue)))


        elif param in ['24', 'max_Indels_locus']:
            self.paramsdict['max_Indels_locus'] = int(newvalue)
            self.stamp("[24] set to {}".format(int(newvalue)))


        elif param in ['25', 'trim_overhang']:
            self.paramsdict['trim_overhang'] = int(newvalue)
            self.stamp("[25] set to {}".format(int(newvalue)))


        elif param in ['26', 'hierarchical_clustering']:
            self.paramsdict['hierarchical_clustering'] = int(newvalue)
            self.stamp("[26] set to {}".format(int(newvalue)))


        elif param in ['27', 'reference_sequence']:
            fullrawpath = expander(newvalue)
            self.paramsdict['reference_sequence'] = fullrawpath
            self.stamp("[27] set to "+newvalue)


    def copy(self, newname):
        """ Returns a copy of the Assemlbly object. Does not allow Assembly 
        object names to be replicated in namespace or path. """
        if (newname == self.name) or (os.path.exists(newname+".assembly")):
            print("Assembly object named {} already exists".format(newname))
        else:
            ## create a copy of the Assembly obj
            newobj = copy.deepcopy(self)
            newobj.name = newname
            newobj.set_params(14, newname)

            ## create copies of each Sample obj
            for sample in self.samples:
                newobj.samples[sample] = copy.deepcopy(self.samples[sample])
            return newobj



    def file_tree(self):
        """ prints the project data structure. TODO: this needs work.
        prints way too much other junk if [work] is home dir. """
        startpath = self.paramsdict["working_directory"]
        if startpath in [".", "", "./", os.path.expanduser(startpath)]:
            print("./")
        else:
            for root, _, files in os.walk(startpath):
                level = root.replace(startpath, '').count(os.sep)
                indent = ' ' * 4 * (level)
                print('{}{}/'.format(indent, os.path.basename(root)))
                subindent = ' ' * 4 * (level + 1)
                for fname in files:
                    print('{}{}'.format(subindent, fname))



    def _save(self):
        """ Pickle the Assembly object. Could be used for checkpointing before
        and after assembly steps. Currently it is called after assembly steps.
        """
        dillout = open(os.path.join(
                          self.paramsdict["working_directory"],
                          self.name+".assembly"), "wb")
        dill.dump(self, dillout)
        dillout.close()



    def step1(self, preview=0):
        """ step 1: demultiplex raw reads """

        ## launch parallel client within guarded statement
        try: 
            ipyclient = ipp.Client()

            if not self.samples:
                assemble.demultiplex.run(self, preview, ipyclient)
                self.stamp("s1_demultiplexing:")
            else:
                print("samples already found in", self.name, ""+\
                      "use ip.merge() to combine samples \nfrom multiple"+\
                      "Assembly objects")
        except (KeyboardInterrupt, SystemExit):
            print("assembly step1 interrupted.")
            raise
        ## close client when done or if interrupted
        finally:
            ipyclient.close()

        ## pickle the data obj
        self._save()



    def step2(self, sample="", preview=0, force=False):
        """ step 2: edit raw reads. Takes dictionary keys (sample names)
        either individually, or as a list, or it takes no argument to 
        select all samples in the Assembly object. Only samples in state
        =1 will be edited, all others are skipped. To overwrite data
        use the argument force=True. 

        """

        ## launch parallel client within guarded statement
        try:
            ipyclient = ipp.Client()

            if sample:
                ## if sample key, replace with sample obj
                if isinstance(sample, str):
                    ## in case name doesn't match key
                    skey = sample.replace("_R1_", "")
                    if skey in self.samples:
                        sample = self.samples[skey]
                        assemble.rawedit.run(self, sample, preview, force)
                    else:
                        print("sample", sample, "not in", self.name)
                else:
                    if isinstance(sample, list):
                        for samp in sample:
                            ## get sample from dict key
                            samp = self.samples[samp]
                            assemble.rawedit.run(self, samp, ipyclient, 
                                                 preview, force)
            else:
                if not self.samples:
                    assert self.samples, "No Samples in "+self.name
                for _, sample in self.samples.items():
                    assemble.rawedit.run(self, sample, ipyclient, 
                                         preview, force)
        except (KeyboardInterrupt, SystemExit):
            print("assembly step2 interrupted")
            raise
        ## close parallel client if done or interrupted
        finally:
            ipyclient.close()
            if preview:
                print(".")

        ## pickle the data obj
        self._save()


    def step3(self, samples=None, preview=0, noreverse=0, force=False):
        """ step 3: clustering within samples """

        ## launch parallel client
        ipyclient = ipp.Client()

        ## TODO: Make sure restarting at 3.5 works...
        try:
            ## sampling
            if samples:
                ## if string make a list(tuple)
                if isinstance(samples, str):
                    ## make sure pair names aren't used
                    skey = samples.replace("_R1_", "")
                    samples = [skey]

                ## make into a tuple list with (key, sample)
                ## filters out bad names
                subsamples = []
                for sample in samples:
                    if self.samples.get(sample):
                        subsamples.append((sample, self.samples[sample]))
                if subsamples:
                    ## if sample is a key, replace with sample obj
                    print("Clustering {} samples on {} processors.".\
                          format(len(samples), self.paramsdict["N_processors"]))
                    assemble.cluster_within.run(self, subsamples, ipyclient, 
                                                preview, noreverse, force)
                else:
                    print("No samples found. Check that names are correct")
            else:
                ## if no samples selected and no samples exist
                if not self.samples:
                    ## try linking edits from working dir
                    print("linked fasta files from [working_directory]/edits")
                    self.link_edits()
                ## run clustering for all samples
                print("clustering {} samples on {} processors".\
                     format(len(self.samples), self.paramsdict["N_processors"]))
                assemble.cluster_within.run(self, self.samples.items(), 
                                        ipyclient, preview, noreverse, force)
        except (KeyboardInterrupt, SystemExit):
            print("assembly step3 interrupted")
            raise
        ## close parallel client if done or interrupted
        finally:
            ipyclient.close()
            if preview:
                print(".")

        ## pickle the data object
        self._save()



    def step4(self, samples=None, preview=0, force=False):
        """ step 4: Joint estimation of error rate and heterozygosity. 
        If you want to overwrite data for a file, first set its state to 3:
        data.samples['sample'].stats['state'] = 3 """

        ## launch parallel client
        ipyclient = ipp.Client()

        try: 
            ## sampling
            if samples:
                ## make a list keys or samples
                if isinstance(samples, str):
                    samples = list([samples])
                else:
                    samples = list(samples)

                ## if keys are in list
                if any([isinstance(i, str) for i in samples]):
                    ## make into a subsampled sample dict
                    subsamples = {i: self.samples[i] for i in samples}

                ## send to function
                assemble.jointestimate.run(self, subsamples.values(), 
                                           ipyclient, force)
            else:
                ## if no sample, then do all samples
                if not self.samples:
                    ## if no samples in data, try linking edits from working dir
                    #self.link_clustfiles()
                    if not self.samples:
                        print("Assembly object has no samples in state=3")
                ## run clustering for all samples
                assemble.jointestimate.run(self, self.samples.values(), 
                                           ipyclient, force)

        except (KeyboardInterrupt, SystemExit):
            print("assembly step4 interrupted")
            raise
        ## close parallel client if done or interrupted
        finally:
            ipyclient.close()
            if preview:
                print(".")

        ## pickle the data object
        self._save()




    def step5(self, samples="", preview=0):
        """ step 5: Consensus base calling from clusters within samples.
        If you want to overwrite data for a file, first set its state to 
        3 or 4. e.g., data.samples['sample'].stats['state'] = 3 """

        ## sampling
        if samples:
            ## make a list keys or samples
            if isinstance(samples, str):
                samples = list([samples])
            else:
                samples = list(samples)

            ## if keys are in list
            if any([isinstance(i, str) for i in samples]):
                ## make into a subsampled sample dict
                subsamples = {i: self.samples[i] for i in samples}

            ## send to function
            assemble.consens_se.run(self, subsamples.values())
        else:
            ## if no sample, then do all samples
            if not self.samples:
                ## if no samples in data, try linking edits from working dir
                #self.link_clustfiles()
                if not self.samples:
                    print("Assembly object has no samples in state=3")
            ## run clustering for all samples
            assemble.consens_se.run(self, self.samples.values())

        ## pickle the data object
        self._save()





    def run(self, steps=0, force=False):
        """ Select steps of an analysis. If no steps are entered then all
        steps are run. Enter steps as a string, e.g., "1", "123", "12345" """
        if not steps:
            steps = "123457"
        if '1' in steps:
            self.step1()
        if '2' in steps:
            self.step2(force=force)
        if '3' in steps:
            self.step3(force=force)
        if '4' in steps:
            self.step4(force=force)            
        # if '5' in steps:
        #     self.step5()            
        # if '6' in steps:
        #     self.step6()            
        # if '7' in steps:
        #     self.step7()            



def _name_from_file(fname):
    """ internal func: get the sample name from any pyrad file """
    file_extensions = [".gz", ".fastq", ".fq", ".fasta", 
                       ".clustS", ".consens"]
    base, ext = os.path.splitext(os.path.basename(fname))
    ## remove read number from name
    base = base.replace("_R1_", "")\
               .replace("_R1.", ".")
    ## remove extensions
    while ext in file_extensions:
        base, ext = os.path.splitext(base)
    return base



def expander(namepath):
    """ expand ./ ~ and ../ designators in location names """        
    if "~" in namepath:
        namepath = namepath.replace("~", os.path.expanduser("~"))
    if "../" in namepath:
        _, post = namepath.split("../")
        namepath = os.path.abspath(
                    os.path.join(
                        os.path.dirname(""), '..', post))
    elif "./" in namepath:
        _, post = namepath.split("./")
        namepath = os.path.abspath("")+"/"+post
    return namepath



def cmd_exists(cmd):
    """ check if dependency program is there """
    return subprocess.call("type " + cmd,
                           shell=True, 
                           stdout=subprocess.PIPE,
                           stderr=subprocess.PIPE) == 0



def getbins():
    """ gets the right version of vsearch, muscle, and smalt
    depending on linux vs osx """
    ## get platform mac or linux
    _platform = sys.platform

    ## get current location
    path = os.path.abspath(os.path.dirname(__file__))

    ## find bin directory
    ipyrad_path = os.path.dirname(os.path.dirname(path))
    bin_path = os.path.join(ipyrad_path, "bin")

    ## get the correct binaries 
    if 'linux' in _platform:
        vsearch = os.path.join(
                       os.path.abspath(bin_path),
                       "vsearch-1.1.3-linux-x86_64")
        muscle = os.path.join(
                       os.path.abspath(bin_path),
                       "muscle3.8.31_i86linux64")
        smalt = os.path.join(
                       os.path.abspath(bin_path),
                       "smalt-0.7.6-linux-x86_64")
    else:
        vsearch = os.path.join(
                       os.path.abspath(bin_path),
                       "vsearch-1.1.3-osx-86_64")
        muscle = os.path.join(
                       os.path.abspath(bin_path),
                       "muscle3.8.31_i86darwin64")
<<<<<<< HEAD
        smalt = os.path.join(
                       os.path.abspath(bin_path),
                       "smalt-0.7.6-osx-x86_64")

    # Test for existence of binaries
    if not os.path.isfile( smalt ):
        print("warning: smalt binary not found, reference sequence mapping will "+\
            "be skipped. Here's where we looked:\n" + smalt)
    print("found smalt:"+smalt)
    if not os.path.isfile( muscle ):
        sys.exit("fatal: Can't find muscle binary: " + muscle)
    print("found smalt:"+muscle)
    if not os.path.isfile( vsearch ):
        sys.exit("fatal: Can't find muscle binary: " + vsearch)
    print("found smalt:"+vsearch)

    # Return error if system is 32-bit arch.
    # This is straight from the python docs:
    # https://docs.python.org/2/library/platform.html#cross-platform
    if not sys.maxsize > 2**32:
        sys.exit("iPyrad requires 64bit architecture") 

    return vsearch, muscle, smalt
=======
    assert cmd_exists(muscle), "muscle not found"
    assert cmd_exists(vsearch), "vsearch not found"
    return vsearch, muscle
>>>>>>> 53bf5d48



def merge(name, assemblies):
    """ Creates and returns a new Assembly object in which 
    samples from two or more Assembly objects with matching names
    are 'merged'. Merging does not affect the actual files written
    on disk, but rather creates new Samples that are linked to 
    multiple data files, and with stats summed. """

    ## checks
    assemblies = list(assemblies)

    ## create new Assembly
    merged = assemblies[0].copy(name)

    ## get all sample names from all Assemblies
    allsamples = set(merged.samples.keys())
    for iterass in assemblies[1:]:
        allsamples.update(set(iterass.samples.keys()))

    ## iterate over assembly objects, skip first already copied
    for iterass in assemblies[1:]:
        ## iterate over stats, skip 'state'
        for stat in merged.stats.keys()[1:]:
            ## iterate over allsamples, add if not in merged
            for sample in iterass.samples:
                if sample not in merged.samples:
                    merged.samples[sample] = iterass.samples[sample]
                ## merge stats
                merged.samples[sample].stats[stat] += \
                                  iterass.samples[sample].stats[stat]
                ## merge file references
                for filetype in ["fastq", "edits", "clusters", "consens"]:
                    merged.samples[sample].files[filetype].append(
                                  iterass.samples[sample].files[filetype])

    ## return the new Assembly object
    return merged



def bufcount(filename, gzipped):
    """ fast line counter """
    if gzipped: 
        fin = gzip.open(filename)                  
    else:
        fin = open(filename)                          
    nlines = 0
    buf_size = 1024 * 1024
    read_f = fin.read # loop optimization
    buf = read_f(buf_size)
    while buf:
        nlines += buf.count('\n')
        buf = read_f(buf_size)
    fin.close()
    return nlines



if __name__ == "__main__":
    ## test...
    DATA = Assembly("test")
    DATA.get_params()
    DATA.set_params(1, "./")<|MERGE_RESOLUTION|>--- conflicted
+++ resolved
@@ -917,6 +917,13 @@
 def getbins():
     """ gets the right version of vsearch, muscle, and smalt
     depending on linux vs osx """
+
+    # Return error if system is 32-bit arch.
+    # This is straight from the python docs:
+    # https://docs.python.org/2/library/platform.html#cross-platform
+    if not sys.maxsize > 2**32:
+        sys.exit("iPyrad requires 64bit architecture") 
+
     ## get platform mac or linux
     _platform = sys.platform
 
@@ -945,35 +952,15 @@
         muscle = os.path.join(
                        os.path.abspath(bin_path),
                        "muscle3.8.31_i86darwin64")
-<<<<<<< HEAD
         smalt = os.path.join(
                        os.path.abspath(bin_path),
                        "smalt-0.7.6-osx-x86_64")
 
     # Test for existence of binaries
-    if not os.path.isfile( smalt ):
-        print("warning: smalt binary not found, reference sequence mapping will "+\
-            "be skipped. Here's where we looked:\n" + smalt)
-    print("found smalt:"+smalt)
-    if not os.path.isfile( muscle ):
-        sys.exit("fatal: Can't find muscle binary: " + muscle)
-    print("found smalt:"+muscle)
-    if not os.path.isfile( vsearch ):
-        sys.exit("fatal: Can't find muscle binary: " + vsearch)
-    print("found smalt:"+vsearch)
-
-    # Return error if system is 32-bit arch.
-    # This is straight from the python docs:
-    # https://docs.python.org/2/library/platform.html#cross-platform
-    if not sys.maxsize > 2**32:
-        sys.exit("iPyrad requires 64bit architecture") 
-
-    return vsearch, muscle, smalt
-=======
     assert cmd_exists(muscle), "muscle not found"
     assert cmd_exists(vsearch), "vsearch not found"
-    return vsearch, muscle
->>>>>>> 53bf5d48
+    assert cmd_exists(smalt), "smalt not found"
+    return vsearch, muscle, smalt
 
 
 
