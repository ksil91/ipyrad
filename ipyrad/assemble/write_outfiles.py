--- conflicted
+++ resolved
@@ -903,10 +903,8 @@
         output_formats = OUTPUT_FORMATS
 
     ## build arrays and outputs from arrays
-    seqarr, snparr, bisarr = make_phy(data, samples, keep, output_formats)
-
-    ## make other outputs
-    make_others()
+    make_phynex(data, samples, keep, output_formats)
+
 
     # ## run each func
     # for filetype in output_formats:
@@ -931,16 +929,11 @@
 
 
 
-<<<<<<< HEAD
-def make_phynex(data, samples, keep):
-    """ make phylip and nexus formats. Also pulls out SNPs...? """
-
-=======
 def make_phynex(data, samples, keep, output_formats):
     """ 
     Makes phylip and nexus formats. Also pulls out SNPs...? 
     """
->>>>>>> 65384229
+
     ## load the h5 database
     inh5 = h5py.File(data.database, 'r')
 
@@ -1031,14 +1024,6 @@
         for idx, name in zip(sidx, pnames):
             out.write("{}{}\n".format(name, "".join(seqarr[idx])))
 
-    return seqarr, snparr, bisarr
-
-
-
-def make_others(data, pnames, output_formats, seqarr, snparr, bisarr):
-    """ 
-    Uses arrays built in makephy to build other output formats
-    """
 
     ## write the snp string
     data.outfiles.snps = os.path.join(data.dirs.outfiles, data.name+".snps.phy")    
@@ -1050,12 +1035,7 @@
             out.write("{}{}\n".format(name, "".join(snparr[idx])))
 
     ## write the bisnp string
-<<<<<<< HEAD
     data.outfiles.usnps = os.path.join(data.dirs.outfiles, data.name+".u.snps.phy")
-=======
-    data.outfiles.usnps = os.path.join(data.dirs.outfiles, 
-                                       data.name+".usnps.phy")
->>>>>>> 65384229
     with open(data.outfiles.usnps, 'w') as out:
         out.write("{} {}\n".format(bisarr.shape[0], bisarr.shape[1]))
                                    #bisarr.shape[1]))
@@ -1149,17 +1129,15 @@
 
 
 
-<<<<<<< HEAD
-=======
 def viewgeno(site, reso):
     """ 
     Get resolution. Only 1 or 0 allowed. Used for geno
     """
     return VIEW[site][reso]
-## vectorize the viewgeno func
+## vectorize the viewgeno func. 
+## basically just makes it run as a for loop
 vecviewgeno = np.vectorize(viewgeno)
 
->>>>>>> 65384229
 
 
 ## Utility subfunctions
