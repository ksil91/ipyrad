#!/usr/bin/env ipython2

""" Various sequence manipulation util functions used by different
parts of the pipeline
"""

# pylint: disable=E1101
# pylint: disable=W0212

from __future__ import print_function
import os
import sys
import socket
import tempfile
import itertools
import subprocess
import ipyrad 
from collections import defaultdict

import logging
LOGGER = logging.getLogger(__name__)

## a subset of functions to import when importing as *
#__all__ = ["IPyradError", "IPyradParamsError", "IPyradWarningExit", 
#           "ObjDict", "comp"]


### custom Exception classes
class IPyradParamsError(Exception):
    """ Exception handler indicating error in parameter entry """
    def __init__(self, *args, **kwargs):
        Exception.__init__(self, *args, **kwargs)

class IPyradError(Exception):
    """ Exception handler indicating error in during assembly """
    def __init__(self, *args, **kwargs):
        Exception.__init__(self, *args, **kwargs)

class IPyradWarningExit(SystemExit):
    """ Exception handler indicating error in during assembly """
    def __init__(self, *args, **kwargs):
        SystemExit.__init__(self, *args, **kwargs)



class ObjDict(dict):
    """ 
    Object dictionary allows calling dictionaries in a more 
    pretty and Python fashion for storing Assembly data 
    """
    def __getattr__(self, name):
        if name in self:
            return self[name]
        else:
            raise AttributeError("No such attribute: " + name)

    def __setattr__(self, name, value):
        self[name] = value

    def __delattr__(self, name):
        if name in self:
            del self[name]
        else:
            raise AttributeError("No such attribute: " + name)

    def __repr__(self):
        result = ""
        if "outfiles" in self.keys():
            dirs_order = ["fastqs", "edits", "clusts", "consens", "outfiles"]
            for key in dirs_order:
                result += key + " : " + self[key] + "\n"
        else:
            for key in sorted(self):
                result += key + " : " + str(self[key]) + "\n"
        return result


### A decorator for use in step5 base calling
def memoize(func):
    """ Memoization decorator for a function taking one or more arguments. """
    class Memodict(dict):
        """ just a dict"""
        def __getitem__(self, *key):
            return dict.__getitem__(self, key)

        def __missing__(self, key):
            """ this makes it faster """
            ret = self[key] = func(*key)
            return ret

    return Memodict().__getitem__




CDICT = {i:j for i, j in zip("CATG", "0123")}


## used for geno output 
VIEW = {"R":("G", "A"),
        "K":("G", "T"),
        "S":("G", "C"),
        "Y":("T", "C"),
        "W":("T", "A"),
        "M":("C", "A"),
        "A":("X", "X"),
        "T":("X", "X"),
        "G":("X", "X"),
        "C":("X", "X"),
        "N":("X", "X"),
        "-":("X", "X"), 
        }

## used in hetero() func of consens_se.py
TRANS = {('G', 'A'):"R",
         ('G', 'T'):"K",
         ('G', 'C'):"S",
         ('T', 'C'):"Y",
         ('T', 'A'):"W",
         ('C', 'A'):"M"}

## used for resolving ambiguities
AMBIGS = {"R":("G", "A"),
          "K":("G", "T"),
          "S":("G", "C"),
          "Y":("T", "C"),
          "W":("T", "A"),
          "M":("C", "A")}



def ambigcutters(seq):
    """ 
    Returns both resolutions of a cut site that has an ambiguous base in 
    it, else the single cut site 
    """
    resos = []
    if any([i in list("RKSYWM") for i in seq]):
        for base in list("RKSYWM"):
            if base in seq:
                resos.append(seq.replace(base, AMBIGS[base][0]))
                resos.append(seq.replace(base, AMBIGS[base][1]))
        return resos
    else:
        return [seq, ""]



def splitalleles(consensus):
    """ takes diploid consensus alleles with phase data stored as a mixture 
    of upper and lower case characters and splits it into 2 alleles """

    ## store two alleles, allele1 will start with bigbase
    allele1 = list(consensus)
    allele2 = list(consensus)
    hidx = [i for (i, j) in enumerate(consensus) if j in "RKSWYMrkswym"]

    ## do remaining h sites
    for idx in hidx:
        hsite = consensus[idx]
        if hsite.isupper():
            allele1[idx] = PRIORITY[hsite]
            allele2[idx] = MINOR[hsite]
        else:
            allele1[idx] = MINOR[hsite.upper()]
            allele2[idx] = PRIORITY[hsite.upper()]

    ## convert back to strings
    allele1 = "".join(allele1)
    allele2 = "".join(allele2)

    return allele1, allele2



def comp(seq):
    """ returns a seq with complement. Preserves little n's for splitters."""
    ## makes base to its small complement then makes upper
    return seq.replace("A", 't')\
              .replace('T', 'a')\
              .replace('C', 'g')\
              .replace('G', 'c')\
              .replace('n', 'Z')\
              .upper()\
              .replace("Z", "n")



def fullcomp(seq):
    """ returns complement of sequence including ambiguity characters,
    and saves lower case info for multiple hetero sequences"""
    ## this is surely not the most efficient...
    seq = seq.replace("A", 'u')\
             .replace('T', 'v')\
             .replace('C', 'p')\
             .replace('G', 'z')\
             .replace('u', 'T')\
             .replace('v', 'A')\
             .replace('p', 'G')\
             .replace('z', 'C')

    ## No complement for S & W b/c complements are S & W, respectively
    seq = seq.replace('R', 'u')\
             .replace('K', 'v')\
             .replace('Y', 'b')\
             .replace('M', 'o')\
             .replace('u', 'Y')\
             .replace('v', 'M')\
             .replace('b', 'R')\
             .replace('o', 'K')

    seq = seq.replace('r', 'u')\
             .replace('k', 'v')\
             .replace('y', 'b')\
             .replace('m', 'o')\
             .replace('u', 'y')\
             .replace('v', 'm')\
             .replace('b', 'r')\
             .replace('o', 'k')
    return seq



def merge_pairs(data, files_to_merge, merged_file, revcomp, merge):
    """ 
    Merge PE reads. Takes in a tuple of unmerged files and the file to merge
    to and returns the file the number of reads that were 
    merged (overlapping). If merge==0 then only concat pairs, no merging.

    If merge==1 merge_pairs() will return the number of pairs successfully
    merged, if merge==0 it will return -1.

    revcomp indicates whether or not to reverse complement R2 during the
    merge.
    """
    LOGGER.debug("Entering merge_pairs()")

    ## Return the number of merged pairs
    nmerged = -1

    ## Check input files
    for f in files_to_merge[0]:
        if not os.path.exists(f):
            raise IPyradWarningExit("    Attempting to merge file that "\
                                        "doesn't exist - {}.".format(f))

    ## If it already exists, clean up the old merged file
    if os.path.exists(merged_file):
        os.remove(merged_file)

    ## if merge then catch nonmerged in a separate file
    if merge:
        nonmerged1 = tempfile.NamedTemporaryFile(mode='wb', 
                                                dir=data.dirs.edits,
                                                suffix="_nonmerged_R1_.fastq").name
        nonmerged2 = tempfile.NamedTemporaryFile(mode='wb', 
                                                dir=data.dirs.edits,
                                                suffix="_nonmerged_R2_.fastq").name
    ## if not merging then the nonmerged reads will come from the normal edits
    else:
        nonmerged1 = files_to_merge[0][0]
        nonmerged2 = files_to_merge[0][1]

    print("nonmerged 1/2 - {} / {}".format(nonmerged1, nonmerged2))

    ## get the maxn and minlen values
    try:
        maxn = sum(data.paramsdict['max_low_qual_bases'])
    except TypeError:
        maxn = data.paramsdict['max_low_qual_bases']
    minlen = str(max(32, data.paramsdict["filter_min_trim_len"]))

    ## If we are actually mergeing and not just joining then do vsearch
    if merge:
        cmd = ipyrad.bins.vsearch \
          +" --fastq_mergepairs "+files_to_merge[0][0] \
          +" --reverse "+files_to_merge[0][1] \
          +" --fastqout "+merged_file \
          +" --fastqout_notmerged_fwd "+nonmerged1 \
          +" --fastqout_notmerged_rev "+nonmerged2 \
          +" --fasta_width 0 " \
          +" --fastq_allowmergestagger " \
          +" --fastq_minmergelen "+minlen \
          +" --fastq_maxns "+str(maxn) \
          +" --fastq_minovlen 20 " \
          +" --fastq_maxdiffs 4 " \
          +" --label_suffix _m1" \
          +" --threads 0"

        try:
            subprocess.check_call(cmd, shell=True,
                                       stderr=subprocess.STDOUT,
                                       stdout=subprocess.PIPE)
        except subprocess.CalledProcessError as inst:
            LOGGER.error("  Error in merging pairs: \n({}).".format(inst))
            IPyradWarningExit("  Error in merging pairs: \n({}).".format(inst))

        ## record how many read pairs were merged
        with open(merged_file, 'r') as tmpf:
            nmerged = len(tmpf.readlines()) // 4

    ## Combine the unmerged pairs and append to the merge file
    with open(merged_file, 'ab') as combout:
        ## read in paired end read files"
        ## create iterators to sample 4 lines at a time
        fr1 = open(nonmerged1, 'rb')
        quart1 = itertools.izip(*[iter(fr1)]*4)
        fr2 = open(nonmerged2, 'rb')
        quart2 = itertools.izip(*[iter(fr2)]*4)
        quarts = itertools.izip(quart1, quart2)

        ## a list to store until writing
        writing = []
        counts = 0

        ## iterate until done
        while 1:
            try:
                read1s, read2s = quarts.next()
            except StopIteration:
                break
            if revcomp:
                writing.append("\n".join([
                                read1s[0].strip(),
                                read1s[1].strip()+\
                                    "nnnn"+\
                                    comp(read2s[1].strip())[::-1],
                                read1s[2].strip(),
                                read1s[3].strip()+\
                                    "nnnn"+\
                                    read2s[3].strip()[::-1]]
                            ))
            else:
                writing.append("\n".join([
                                read1s[0].strip(),
                                read1s[1].strip()+\
                                    "nnnn"+\
                                    read2s[1].strip(),
                                read1s[2].strip(),
                                read1s[3].strip()+\
                                    "nnnn"+\
                                    read2s[3].strip()]
                            ))
            counts += 1
            if not counts % 1000:
                combout.write("\n".join(writing)+"\n")
                writing = []
        if writing:
            combout.write("\n".join(writing))
            combout.close()

    ## if merged then delete the nonmerge tmp files
    if merge:
        os.remove(nonmerged1)
        os.remove(nonmerged2)

    return nmerged



# ## This is hold-over code from pyrad V3 alignable, it's only used
# ## by loci2vcf so you could move it there if you like
# def most_common(L):
#     return max(itertools.groupby(sorted(L)), 
#                key=lambda (x, v): (len(list(v)), -L.index(x)))[0]



def revcomp(sequence):
    "returns reverse complement of a string"
    sequence = sequence[::-1].strip()\
                             .replace("A", "t")\
                             .replace("T", "a")\
                             .replace("C", "g")\
                             .replace("G", "c").upper()
    return sequence



def unhetero(amb):
    " returns bases from ambiguity code"
    amb = amb.upper()
    return AMBIGS.get(amb)




## Alleles priority dict. The key:vals are the same as the AMBIGS dict 
## except it returns just one base, w/ the order/priority being (C>A>T>G)
## This dict is used to impute lower case into consens to retain allele
## order for phase in diploids
PRIORITY = {"M": "C",
            "Y": "C",
            "S": "C",
            "W": "A",
            "R": "A",
            "K": "T"}

## The inverse of priority
MINOR = {"M": "A",
         "Y": "T",
         "S": "G",
         "W": "T",
         "R": "G",
         "K": "G"}


DUCT = {"R":["G", "A"], 
        "K":["G", "T"], 
        "S":["G", "C"],
        "Y":["T", "C"],
        "W":["T", "A"],
        "M":["C", "A"],
        "A":["A", "A"],
        "T":["T", "T"],
        "G":["G", "G"],
        "C":["C", "C"],
        "N":["N", "N"],
        "-":["-", "-"]}
def unstruct(amb):
    """ This is copied from pyrad.alignable, and is referenced in
    several of the loci2*.py conversion modules. It duplicates some
    of the effort of unhetero(), but i guess it's fine for now. Probably
    could merge these two functions if you wanted to. 
    """
    amb = amb.upper()
    ## returns bases from ambiguity code"
    return DUCT.get(amb)



# def getsplits(filename):
#     """ Calculate optimum splitting based on file size. Does not unzip files, 
#     assumes average rate of compression. This is a fast alternative to counting 
#     lines which takes too long on huge files.
#     """
#     filesize = os.stat(filename).st_size
#     if filesize < 10000000:
#         optim = 200000
#     elif filesize < 4000000000:
#         optim = 500000
#     elif filesize < 8000000000:
#         optim = 4000000
#     else:
#         optim = 8000000
#     return optim



# def zcat_make_temps(args):
#     """ 
#     Call bash command 'cat' and 'split' to split large files. The goal
#     is to create N splitfiles where N is a multiple of the number of processors
#     so that each processor can work on a file in parallel.
#     """

#     ## split args
#     data, raws, num, tmpdir, optim = args

#     ## get optimum lines per file
#     if not optim:
#         optim = getsplits(raws[0])
#     #optim = int(optim)    
#     LOGGER.info("zcat is using optim = %s", optim)

#     ## is it gzipped
#     cat = ["cat"]
#     if raws[0].endswith(".gz"):
#         cat = ["gunzip", "-c"]

#     ### run splitter
#     ### The -a flag tells split how long the suffix for each split file
#     ### should be. It uses lowercase letters of the alphabet, so `-a 4`
#     ### will have 26^4 possible tmp file names.
#     cmd = cat + [raws[0], "|", "split", "-a", "4", 
#                  "-l", str(optim), 
#                  "-", os.path.join(tmpdir, "chunk1_"+str(num)+"_")]

#     subprocess.Popen(cmd).communicate()

#     chunks1 = glob.glob(os.path.join(tmpdir, "chunk1_"+str(num)+"_*"))
#     chunks1.sort()

#     if "pair" in data.paramsdict["datatype"]:
#         cmd = " ".join([cat, raws[1], "|", "split", "-a", "4", "-l", str(optim),
#                   "-", os.path.join(tmpdir, "chunk2_"+str(num)+"_")])
#         _ = subprocess.check_call(cmd, shell=True)

#         chunks2 = glob.glob(os.path.join(tmpdir, "chunk2_"+str(num)+"_*"))
#         chunks2.sort()
    
#     else:
#         chunks2 = [0]*len(chunks1)

#     assert len(chunks1) == len(chunks2), \
#         "R1 and R2 files are not the same length."

#     return [raws[0], zip(chunks1, chunks2)]




def clustdealer(pairdealer, optim):
    """ return optim clusters given iterators, and whether it got all or not"""
    ccnt = 0
    chunk = []
    while ccnt < optim:
        ## try refreshing taker, else quit
        try:
            taker = itertools.takewhile(lambda x: x[0] != "//\n", pairdealer)
            oneclust = ["".join(taker.next())]
        except StopIteration:
            #LOGGER.debug('last chunk %s', chunk)
            return 1, chunk

        ## load one cluster
        while 1:
            try: 
                oneclust.append("".join(taker.next()))
            except StopIteration:
                break
        chunk.append("".join(oneclust))
        ccnt += 1
    return 0, chunk




def progressbar(njobs, finished, msg=""):
    """ prints a progress bar """
    progress = 100*(finished / float(njobs))
    hashes = '#'*int(progress/5.)
    nohash = ' '*int(20-len(hashes))
    print("\r  [{}] {:>3}% {} "\
          .format(hashes+nohash, int(progress), msg), end="")
    sys.stdout.flush()




def get_threaded_view(ipyclient, split=True):
    """ gets optimum threaded view of ids given the host setup """
    ## engine ids
    ## e.g., [0, 1, 2, 3, 4, 5, 6, 7, 8]
    eids = ipyclient.ids  

    ## get host names    
    ## e.g., ['a', 'a', 'b', 'b', 'a', 'c', 'c', 'c', 'c']
    dview = ipyclient.direct_view()
    hosts = dview.apply_sync(socket.gethostname)

    ## group ids into a dict by their hostnames
    ## e.g., {a: [0, 1, 4], b: [2, 3], c: [5, 6, 7, 8]}
    hostdict = defaultdict(list)
    for host, eid in zip(hosts, eids):
        hostdict[host].append(eid)

    ## Now split threads on the same host into separate proc if there are many
    hostdictkeys = hostdict.keys()
    for key in hostdictkeys:
        gids = hostdict[key]
        maxt = len(gids)
        if len(gids) >= 4:
            maxt = 2
        ## if 4 nodes and 4 ppn, put one sample per host
        if (len(gids) == 4) and (len(hosts) >= 4):
            maxt = 4
        if len(gids) >= 6:
            maxt = 3
        if len(gids) >= 8:
            maxt = 4
        if len(gids) >= 16:
            maxt = 4
        ## split ids into groups of maxt
        threaded = [gids[i:i+maxt] for i in xrange(0, len(gids), maxt)]
        lth = len(threaded)
        ## if anything was split (lth>1) update hostdict with new proc
        if lth > 1:
            hostdict.pop(key)
            for hostid in range(lth):
                hostdict[str(key)+"_"+str(hostid)] = threaded[hostid]

    ## make sure split numbering is correct
    #threaded = hostdict.values()                
    #assert len(ipyclient.ids) <= len(list(itertools.chain(*threaded)))
    LOGGER.info("threaded_view: %s", dict(hostdict))
    return hostdict




##############################################################
def detect_cpus():
    """
    Detects the number of CPUs on a system. This is better than asking
    ipyparallel since ipp has to wait for Engines to spin up. 
    """
    # Linux, Unix and MacOS:
    if hasattr(os, "sysconf"):
        if os.sysconf_names.has_key("SC_NPROCESSORS_ONLN"):
            # Linux & Unix:
            ncpus = os.sysconf("SC_NPROCESSORS_ONLN")
            if isinstance(ncpus, int) and ncpus > 0:
                return ncpus
        else: # OSX:
            return int(os.popen2("sysctl -n hw.ncpu")[1].read())
    # Windows:
    if os.environ.has_key("NUMBER_OF_PROCESSORS"):
        ncpus = int(os.environ["NUMBER_OF_PROCESSORS"])
        if ncpus > 0:
            return ncpus
    return 1 # Default


<<<<<<< HEAD
#############################################################
## code from below to read streaming stdout from subprocess
## http://eyalarubas.com/python-subproc-nonblock.html
#############################################################
from threading import Thread
from Queue import Queue, Empty


class NonBlockingStreamReader:
    def __init__(self, stream):
        """ stream: Usually a process' stdout or stderr. """
        self._stream = stream
        self._queue = Queue()

        def _populate_queue(stream, queue):
            """ Collect lines from 'stream' and put them in 'queue' """
            while True:
                line = stream.readline()
                if line:
                    queue.put(line)
                else:
                    break
                    #raise UnexpectedEndOfStream


        self._thread = Thread(target=_populate_queue,
                                args=(self._stream, self._queue))
        self._thread.daemon = True
        self._thread.start() 


    def readline(self, timeout=None):
        try:
            dat = self._queue.get(block=timeout is not None, timeout=timeout)
            if "Clustering" in dat:
                percent = dat.strip().split()[1][:-1]
                return int(percent)

        except Empty:
            return None


class UnexpectedEndOfStream(Exception): 
    pass
=======
>>>>>>> 936c108a



<|MERGE_RESOLUTION|>--- conflicted
+++ resolved
@@ -612,53 +612,3 @@
     return 1 # Default
 
 
-<<<<<<< HEAD
-#############################################################
-## code from below to read streaming stdout from subprocess
-## http://eyalarubas.com/python-subproc-nonblock.html
-#############################################################
-from threading import Thread
-from Queue import Queue, Empty
-
-
-class NonBlockingStreamReader:
-    def __init__(self, stream):
-        """ stream: Usually a process' stdout or stderr. """
-        self._stream = stream
-        self._queue = Queue()
-
-        def _populate_queue(stream, queue):
-            """ Collect lines from 'stream' and put them in 'queue' """
-            while True:
-                line = stream.readline()
-                if line:
-                    queue.put(line)
-                else:
-                    break
-                    #raise UnexpectedEndOfStream
-
-
-        self._thread = Thread(target=_populate_queue,
-                                args=(self._stream, self._queue))
-        self._thread.daemon = True
-        self._thread.start() 
-
-
-    def readline(self, timeout=None):
-        try:
-            dat = self._queue.get(block=timeout is not None, timeout=timeout)
-            if "Clustering" in dat:
-                percent = dat.strip().split()[1][:-1]
-                return int(percent)
-
-        except Empty:
-            return None
-
-
-class UnexpectedEndOfStream(Exception): 
-    pass
-=======
->>>>>>> 936c108a
-
-
-
