#!/usr/bin/env python2.7

"""
de-replicates edit files and clusters de-replciated reads
by sequence similarity using vsearch
"""

from __future__ import print_function
# pylint: disable=E1101
# pylint: disable=F0401
# pylint: disable=W0142
# pylint: disable=W0212
# pylint: disable=C0301
# pylint: disable=R0915
# pylint: disable=R0914
# pylint: disable=R0912

import os
import gzip
import glob
import itertools

import numpy as np
import ipyrad
import time
import datetime
import warnings
import networkx as nx
import ipyparallel as ipp

from refmap import *
from util import *

## Python3 subprocess is faster for muscle-align
try:
    import subprocess32 as sps
except ImportError:
    import subprocess as sps

import logging
LOGGER = logging.getLogger(__name__)



def get_quick_depths(data, sample):
    """ iterate over clustS files to get data """
    ## set cluster file handles
    sample.files.clusters = os.path.join(
                                data.dirs.clusts, sample.name+".clustS.gz")

    ## get new clustered loci
    fclust = data.samples[sample.name].files.clusters
    clusters = gzip.open(fclust, 'r')
    pairdealer = itertools.izip(*[iter(clusters)]*2)

    ## storage
    depths = []
    maxlen = []

    ## start with cluster 0
    tdepth = 0
    tlen = 0

    ## iterate until empty
    while 1:
        ## grab next
        try:
            name, seq = pairdealer.next()
        except StopIteration:
            break

        ## if not the end of a cluster
        #print name.strip(), seq.strip()
        if name.strip() == seq.strip():
            depths.append(tdepth)
            maxlen.append(tlen)
            tlen = 0
            tdepth = 0

        else:
            tdepth += int(name.split(";")[-2][5:])
            tlen = len(seq)

    ## return
    clusters.close()
    return np.array(maxlen), np.array(depths)



def sample_cleanup(data, sample):
    """ stats, cleanup, and link to samples """

    ## get maxlen and depths array from clusters
    maxlens, depths = get_quick_depths(data, sample)

    try:
        depths.max()
    except ValueError:
        ## If depths is an empty array max() will raise
        print("    no clusters found for {}".format(sample.name))
        return

    ## Test if depths is non-empty, but just full of zeros.
    if depths.max():
        ## store which min was used to calculate hidepth here
        sample.stats_dfs.s3["hidepth_min"] = data.paramsdict["mindepth_majrule"]

        ## If our longest sequence is longer than the current max_fragment_length
        ## then update max_fragment_length. For assurance we require that
        ## max len is 4 greater than maxlen, to allow for pair separators.
        hidepths = depths >= data.paramsdict["mindepth_majrule"]
        maxlens = maxlens[hidepths]

        ## Handle the case where there are no hidepth clusters
        if maxlens.any():
            maxlen = int(maxlens.mean() + (2.*maxlens.std()))
        else:
            maxlen = 0
        if maxlen > data._hackersonly["max_fragment_length"]:
            data._hackersonly["max_fragment_length"] = maxlen + 4

        ## make sense of stats
        keepmj = depths[depths >= data.paramsdict["mindepth_majrule"]]
        keepstat = depths[depths >= data.paramsdict["mindepth_statistical"]]

        ## sample summary stat assignments
        sample.stats["state"] = 3
        sample.stats["clusters_total"] = depths.shape[0]
        sample.stats["clusters_hidepth"] = keepmj.shape[0]

        ## store depths histogram as a dict. Limit to first 25 bins
        bars, bins = np.histogram(depths, bins=range(1, 26))
        sample.depths = {int(i):v for i, v in zip(bins, bars) if v}

        ## sample stat assignments
        ## Trap numpy warnings ("mean of empty slice") printed by samples
        ## with few reads.
        with warnings.catch_warnings():
            warnings.simplefilter("ignore", category=RuntimeWarning)
            sample.stats_dfs.s3["merged_pairs"] = sample.stats.reads_merged
            sample.stats_dfs.s3["clusters_total"] = depths.shape[0]
            try:
                sample.stats_dfs.s3["clusters_hidepth"] = int(sample.stats["clusters_hidepth"])
            except ValueError:
                ## Handle clusters_hidepth == NaN
                sample.stats_dfs.s3["clusters_hidepth"] = 0
            sample.stats_dfs.s3["avg_depth_total"] = depths.mean()
            sample.stats_dfs.s3["avg_depth_mj"] = keepmj.mean()
            sample.stats_dfs.s3["avg_depth_stat"] = keepstat.mean()
            sample.stats_dfs.s3["sd_depth_total"] = depths.std()
            sample.stats_dfs.s3["sd_depth_mj"] = keepmj.std()
            sample.stats_dfs.s3["sd_depth_stat"] = keepstat.std()

    else:
        print("    no clusters found for {}".format(sample.name))

    ## Get some stats from the bam files
    ## This is moderately hackish. samtools flagstat returns
    ## the number of reads in the bam file as the first element
    ## of the first line, this call makes this assumption.
    if not data.paramsdict["assembly_method"] == "denovo":
        refmap_stats(data, sample)

    ## Clean up loose files
    ##- edits/*derep, utemp, *utemp.sort, *htemp, *clust.gz
    derepfile = os.path.join(data.dirs.edits, sample.name+"_derep.fastq")
    mergefile = os.path.join(data.dirs.edits, sample.name+"_merged_.fastq")
    uhandle = os.path.join(data.dirs.clusts, sample.name+".utemp")
    usort = os.path.join(data.dirs.clusts, sample.name+".utemp.sort")
    hhandle = os.path.join(data.dirs.clusts, sample.name+".htemp")
    clusters = os.path.join(data.dirs.clusts, sample.name+".clust.gz")

    for f in [derepfile, mergefile, uhandle, usort, hhandle, clusters]:
        try:
            os.remove(f)
        except:
            pass



## winner, rigorously testing in sequential and parallel against other funcs
def persistent_popen_align3(clusts, maxseqs=200):
    """ keeps a persistent bash shell open and feeds it muscle alignments """

    ## create a separate shell for running muscle in, this is much faster
    ## than spawning a separate subprocess for each muscle call
    proc = sps.Popen(["bash"], 
                     stdin=sps.PIPE, 
                     stdout=sps.PIPE, 
                     universal_newlines=True)

    ## iterate over clusters in this file until finished
    aligned = []
    for clust in clusts:

        ## new alignment string for read1s and read2s
        align1 = ""
        align2 = ""

        ## don't bother aligning if only one seq
        if clust.count(">") == 1:
            aligned.append(clust.replace(">", "").strip())
        else:

            ## do we need to split the alignment? (is there a PE insert?)
            try:
                ## make into list (only read maxseqs lines, 2X cuz names)
                lclust = clust.split()[:maxseqs*2]

                ## try to split cluster list at nnnn separator for each read
                lclust1 = list(itertools.chain(*zip(\
                     lclust[::2], [i.split("nnnn")[0] for i in lclust[1::2]])))
                lclust2 = list(itertools.chain(*zip(\
                     lclust[::2], [i.split("nnnn")[1] for i in lclust[1::2]])))

                ## put back into strings
                clust1 = "\n".join(lclust1)
                clust2 = "\n".join(lclust2)

                ## Align the first reads.
                ## The muscle command with alignment as stdin and // as splitter
                cmd1 = "echo -e '{}' | {} -quiet -in - ; echo {}"\
                        .format(clust1, ipyrad.bins.muscle, "//")

                ## send cmd1 to the bash shell
                print(cmd1, file=proc.stdin)

                ## read the stdout by line until splitter is reached
                ## meaning that the alignment is finished.
                for line in iter(proc.stdout.readline, '//\n'):
                    align1 += line

                ## Align the second reads.
                ## The muscle command with alignment as stdin and // as splitter
                cmd2 = "echo -e '{}' | {} -quiet -in - ; echo {}"\
                        .format(clust2, ipyrad.bins.muscle, "//")

                ## send cmd2 to the bash shell
                print(cmd2, file=proc.stdin)

                ## read the stdout by line until splitter is reached
                ## meaning that the alignment is finished.
                for line in iter(proc.stdout.readline, '//\n'):
                    align2 += line

                ## join up aligned read1 and read2 and ensure names order matches
                la1 = align1[1:].split("\n>")
                la2 = align2[1:].split("\n>")
                dalign1 = dict([i.split("\n", 1) for i in la1])
                dalign2 = dict([i.split("\n", 1) for i in la2])
                align1 = []
                #keys = dalign1.keys()
                try:
                    keys = sorted(dalign1.keys(), key=DEREP, reverse=True)
                except ValueError as inst:
                    ## Lines is empty. This means the call to muscle alignment failed.
                    ## Not sure how to handle this, but it happens only very rarely.
                    LOGGER.error("Muscle alignment failed: Bad clust - {}\nBad lines - {}"\
                                .format(clust, lines))
                    continue

                for key in keys:
                    align1.append("\n".join([key, 
                                    dalign1[key].replace("\n", "")+"nnnn"+\
                                    dalign2[key].replace("\n", "")]))

                ## deprecated from old function, we now assume by this point 
                ## that your data are properly filtered.
                ## get leftlimit of seed, no hits can go left of this
                ## this can save pairgbs from being garbage
                #idxs = [i for i, j in enumerate(aseqs1[0]) if j != "-"]
                #leftlimit = min(0, idxs)
                #aseqs1 = [i[leftlimit:] for i in aseqs1]

                ## append aligned cluster string
                aligned.append("\n".join(align1))

            ## Malformed clust. Dictionary creation with only 1 element will raise.
            except ValueError as inst:
                LOGGER.debug("Bad PE cluster - {}\nla1 - {}\nla2 - {}".format(\
                                lclust, la1, la2))

            ## Either reads are SE, or at least some pairs are merged.
            except IndexError:
                    
                ## limit the number of input seqs
                lclust = "\n".join(clust.split()[:maxseqs*2])

                ## the muscle command with alignment as stdin and // as splitter
                cmd = "echo -e '{}' | {} -quiet -in - ; echo {}"\
                            .format(lclust, ipyrad.bins.muscle, "//")

                ## send cmd to the bash shell (TODO: PIPE could overflow here!)
                print(cmd, file=proc.stdin)

                ## read the stdout by line until // is reached. This BLOCKS.
                for line in iter(proc.stdout.readline, '//\n'):
                    align1 += line

                ## remove '>' from names, and '\n' from inside long seqs                
                lines = align1[1:].split("\n>")

                try:
                    lines.sort(key=DEREP, reverse=True)
                except ValueError as inst:
                    ## Lines is empty. This means the call to muscle alignment failed.
                    ## Not sure how to handle this, but it happens only very rarely.
                    LOGGER.error("Muscle alignment failed: Bad clust - {}\nBad lines - {}"\
                                .format(clust, lines))
                    continue

                ## Remove the reference sequence post alignment
                if "_REF;" in lines[0]:
                    lines = lines[1:]

                aa = [i.split("\n", 1) for i in lines]
                align1 = [i[0]+'\n'+"".join([j.replace("\n", "") for j in i[1:]]) for i in aa]
                align1 = "\n".join(align1).strip()

                ## append to aligned
                aligned.append(align1)
            
                
    # cleanup
    proc.stdout.close()
    if proc.stderr:
        proc.stderr.close()
    proc.stdin.close()
    proc.wait()

    ## return the aligned clusters
    return aligned   


## quick lambda func to get derep number from reads
DEREP = lambda x: int(x.split("=")[-1].split(";")[0])


def align_and_parse(handle, max_internal_indels=8):
    """ much faster implementation for aligning chunks """

    ## data are already chunked, read in the whole thing. bail if no data.
    with open(handle, 'rb') as infile:
        clusts = infile.read().split("//\n//\n")

    ## bail if no data
    if not clusts[0]:
        LOGGER.debug("skipping empty chunk - %s", handle)
        return 0

    ## count discarded clusters for printing to stats later
    highindels = 0

    ## iterate over clusters sending each to muscle, splits and aligns pairs
    aligned = persistent_popen_align3(clusts, 200)

    ## store good alignments to be written to file
    refined = []

    ## filter and trim alignments
    for clust in aligned:

        ## check for too many internal indels
        filtered = aligned_indel_filter(clust, max_internal_indels)

        ## reverse complement matches. No longer implemented.
        #filtered = overshoot_filter(clust)

        ## finally, add to outstack if alignment is good
        if not filtered:
            refined.append(clust)#"\n".join(stack))
        else:
            highindels += 1

    ## write to file after
    if refined:
        outhandle = handle.rsplit(".", 1)[0]+".aligned"
        with open(outhandle, 'wb') as outfile:
            outfile.write("\n//\n//\n".join(refined)+"\n")

    ## remove the old tmp file
    os.remove(handle)
    return highindels



def aligned_indel_filter(clust, max_internal_indels):
    """ checks for too many internal indels in muscle aligned clusters """

    ## make into list
    lclust = clust.split()
    
    ## paired or not
    try:
        seq1 = [i.split("nnnn")[0] for i in lclust[1::2]]
        seq2 = [i.split("nnnn")[1] for i in lclust[1::2]]
        intindels1 = [i.rstrip("-").lstrip("-").count("-") for i in seq1]
        intindels2 = [i.rstrip("-").lstrip("-").count("-") for i in seq2]
        intindels = intindels1 + intindels2
        if any(intindels) > max_internal_indels:
            return 1
       
    except IndexError:
        seq1 = lclust[1::2]
        intindels = [i.rstrip("-").lstrip("-").count("-") for i in seq1]
        if any(intindels) > max_internal_indels:
            return 1 
    
    return 0



def build_clusters(data, sample, maxindels):
    """
    Combines information from .utemp and .htemp files to create .clust files,
    which contain un-aligned clusters. Hits to seeds are only kept in the
    cluster if the number of internal indels is less than 'maxindels'.
    By default, we set maxindels=6 for this step (within-sample clustering).
    """

    ## If reference assembly then here we're clustering the unmapped reads
    if "reference" in data.paramsdict["assembly_method"]:
        derepfile = os.path.join(data.dirs.edits, sample.name+"-refmap_derep.fastq")
    else:
        derepfile = os.path.join(data.dirs.edits, sample.name+"_derep.fastq")
    ## i/o vsearch files
    uhandle = os.path.join(data.dirs.clusts, sample.name+".utemp")
    usort = os.path.join(data.dirs.clusts, sample.name+".utemp.sort")
    hhandle = os.path.join(data.dirs.clusts, sample.name+".htemp")

    ## create an output file to write clusters to
    sample.files.clusters = os.path.join(data.dirs.clusts, sample.name+".clust.gz")
    clustsout = gzip.open(sample.files.clusters, 'wb')

    ## Sort the uhandle file so we can read through matches efficiently
    cmd = ["sort", "-k", "2", uhandle, "-o", usort]
    proc = sps.Popen(cmd, close_fds=True)
    _ = proc.communicate()[0]

    ## load ALL derep reads into a dictionary (this can be a few GB of RAM)
    ## and is larger if names are larger. We are grabbing two lines at a time.
    alldereps = {}
    with open(derepfile, 'rb') as ioderep:
        dereps = itertools.izip(*[iter(ioderep)]*2)
        for namestr, seq in dereps:
            nnn, sss = [i.strip() for i in namestr, seq]
            alldereps[nnn[1:]] = sss

    ## store observed seeds (this could count up to >million in bad data sets)
    seedsseen = set()

    ## Iterate through the usort file grabbing matches to build clusters
    with open(usort, 'rb') as insort:
        ## iterator, seed null, seqlist null
        isort = iter(insort)
        lastseed = 0
        fseqs = []
        seqlist = []
        seqsize = 0
        while 1:
            ## grab the next line
            try:
                hit, seed, _, ind, ori, _ = isort.next().strip().split()
            except StopIteration:
                break

            ## same seed, append match
            if seed != lastseed:
                seedsseen.add(seed)
                ## store the last fseq, count it, and clear fseq
                if fseqs:
                    ## sort fseqs by derep
                    fseqs.sort(key=lambda x: \
                        int(x.split(";size=")[1].split(";")[0]), reverse=True)                    
                    seqlist.append("\n".join(fseqs))
                    seqsize += 1
                    fseqs = []

                ## occasionally write to file
                if not seqsize % 10000:
                    if seqlist:
                        clustsout.write("\n//\n//\n".join(seqlist)+"\n//\n//\n")
                        ## reset list and counter
                        seqlist = []

                ## store the new seed on top of fseq
                fseqs.append(">{}*\n{}".format(seed, alldereps[seed]))
                lastseed = seed

            ## add match to the seed
            seq = alldereps[hit]
            ## revcomp if orientation is reversed (comp preserves nnnn)
            if ori == "-":
                seq = comp(seq)[::-1]
            ## only save if not too many indels
            if int(ind) <= maxindels:
                fseqs.append(">{}{}\n{}".format(hit, ori, seq))
            else:
                LOGGER.info("filtered by maxindels: %s %s", ind, seq)

    ## write whatever is left over to the clusts file
    if fseqs:
        seqlist.append("\n".join(fseqs))
    if seqlist:
        clustsout.write("\n//\n//\n".join(seqlist)+"\n//\n//\n")

    ## now write the seeds that had no hits. Make dict from htemp
    with open(hhandle, 'rb') as iotemp:
        nohits = itertools.izip(*[iter(iotemp)]*2)
        seqlist = []
        seqsize = 0
        while 1:
            try:
                nnn, _ = [i.strip() for i in nohits.next()]
            except StopIteration:
                break

            ## occasionally write to file
            if not seqsize % 10000:
                if seqlist:
                    clustsout.write("\n//\n//\n".join(seqlist)+"\n//\n//\n")
                    ## reset list and counter
                    seqlist = []

            ## append to list if new seed
            if nnn[1:] not in seedsseen:
                seqlist.append("{}*\n{}".format(nnn, alldereps[nnn[1:]]))
                seqsize += 1

    ## write whatever is left over to the clusts file
    if seqlist:
        clustsout.write("\n//\n//\n".join(seqlist))#+"\n//\n//\n")

    ## close the file handle
    clustsout.close()
    del alldereps



def setup_dirs(data):
    """ sets up directories for step3 data """
    ## make output folder for clusters
    pdir = os.path.realpath(data.paramsdict["project_dir"])
    data.dirs.clusts = os.path.join(pdir, "{}_clust_{}"\
                       .format(data.name, data.paramsdict["clust_threshold"]))
    if not os.path.exists(data.dirs.clusts):
        os.mkdir(data.dirs.clusts)

    ## make a tmpdir for align files
    data.tmpdir = os.path.join(pdir, data.name+'-tmpalign')
    if not os.path.exists(data.tmpdir):
        os.mkdir(data.tmpdir)

    ## If ref mapping, init samples and make the refmapping output directory.
    if not data.paramsdict["assembly_method"] == "denovo":
        ## make output directory for read mapping process
        data.dirs.refmapping = os.path.join(pdir, "{}_refmapping".format(data.name))
        if not os.path.exists(data.dirs.refmapping):
            os.mkdir(data.dirs.refmapping)



def new_apply_jobs(data, samples, ipyclient, nthreads, maxindels, force):
    """
    Create a DAG of prealign jobs to be run in order for each sample. Track
    Progress, report errors. Each assembly method has a slightly different
    DAG setup, calling different functions.
    """

    ## Two view objects, threaded and unthreaded
    lbview = ipyclient.load_balanced_view()
    start = time.time()
    elapsed = datetime.timedelta(seconds=int(time.time()-start))
    progressbar(10, 0, " {}     | {} | s3 |"\
                .format(PRINTSTR["derep_concat_split"], elapsed))

    ## TODO: for HPC systems this should be done to make sure targets are spread
    ## among different nodes.
    if nthreads:
        if nthreads < len(ipyclient.ids):
            thview = ipyclient.load_balanced_view(targets=ipyclient.ids[::nthreads])
        elif nthreads == 1:
            thview = ipyclient.load_balanced_view()
        else:
            thview = ipyclient.load_balanced_view(targets=ipyclient.ids[::2])

    ## get list of jobs/dependencies as a DAG for all pre-align funcs.
    dag, joborder = build_dag(data, samples)

    ## dicts for storing submitted jobs and results
    results = {}

    ## submit jobs to the engines in single or threaded views. The topological
    ## sort makes sure jobs are input with all dependencies found.
    for node in nx.topological_sort(dag):
        ## get list of async results leading to this job
        deps = [results.get(n) for n in dag.predecessors(node)]
        deps = ipp.Dependency(dependencies=deps, failure=True)

        ## get func, sample, and args for this func (including [data, sample])
        funcstr, chunk, sname = node.split("-", 2)
        func = FUNCDICT[funcstr]
        sample = data.samples[sname]

        ## args vary depending on the function
        if funcstr in ["derep_concat_split", "cluster"]:
            args = [data, sample, nthreads]
        elif funcstr in ["mapreads"]:
            args = [data, sample, nthreads, force]
        elif funcstr in ["build_clusters"]:
            args = [data, sample, maxindels]
        elif funcstr in ["muscle_align"]:
            handle = os.path.join(data.tmpdir, 
                        "{}_chunk_{}.ali".format(sample.name, chunk))
            args = [handle, maxindels]
        else:
            args = [data, sample]

        # submit and store AsyncResult object. Some jobs are threaded.
        if nthreads and (funcstr in THREADED_FUNCS):
            #LOGGER.info('submitting %s to %s-threaded view', funcstr, nthreads)
            with thview.temp_flags(after=deps, block=False):
                results[node] = thview.apply(func, *args)
        else:
            #LOGGER.info('submitting %s to single-threaded view', funcstr)
            with lbview.temp_flags(after=deps, block=False):
                results[node] = lbview.apply(func, *args)

    ## track jobs as they finish, abort if someone fails. This blocks here
    ## until all jobs are done. Keep track of which samples have failed so
    ## we only print the first error message.
    sfailed = set()
    for funcstr in joborder + ["muscle_align", "reconcat"]:
        errfunc, sfails, msgs = trackjobs(funcstr, results)
        if errfunc:
            for sidx in xrange(len(sfails)):
                sname = sfails[sidx]
                errmsg = msgs[sidx]
                if sname not in sfailed:
                    print("  sample [{}] failed. See error in ./ipyrad_log.txt"\
                          .format(sname))
                    LOGGER.error("sample [%s] failed in step [%s]; error: %s",
                                  sname, errfunc, errmsg)
                    sfailed.add(sname)

    ## Cleanup of successful samples, skip over failed samples
    badaligns = {}
    for sample in samples:
        ## The muscle_align step returns the number of excluded bad alignments
        for async in results:
            func, chunk, sname = async.split("-", 2)
            if (func == "muscle_align") and (sname == sample.name):
                if results[async].successful():
                    badaligns[sample] = int(results[async].get())

    ## for the samples that were successful:
    for sample in badaligns:
        ## store the result
        sample.stats_dfs.s3.filtered_bad_align = badaligns[sample]
        ## store all results
        try:
            sample_cleanup(data, sample)
        except Exception as inst:
            msg = "  Sample {} failed this step. See ipyrad_log.txt.\
                  ".format(sample.name)
            print(msg)
            LOGGER.error("%s - %s", sample.name, inst)

    ## store the results to data
    data_cleanup(data)

    ## uncomment to plot the dag
    #_plot_dag(dag, results, snames)



def build_dag(data, samples):
    """
    build a directed acyclic graph describing jobs to be run in order.
    """

    ## Create DAGs for the assembly method being used, store jobs in nodes
    snames = [i.name for i in samples]
    dag = nx.DiGraph()

    ## get list of pre-align jobs from globals based on assembly method
    joborder = JOBORDER[data.paramsdict["assembly_method"]]

    ## WHICH JOBS TO RUN: iterate over the sample names
    for sname in snames:
        ## append pre-align job for each sample to nodes list
        for func in joborder:
            dag.add_node("{}-{}-{}".format(func, 0, sname))

        ## append align func jobs, each will have max 10
        for chunk in xrange(10):
            dag.add_node("{}-{}-{}".format("muscle_align", chunk, sname))

        ## append final reconcat jobs
        dag.add_node("{}-{}-{}".format("reconcat", 0, sname))

    ## ORDER OF JOBS: add edges/dependency between jobs: (first-this, then-that)
    for sname in snames:
        for sname2 in snames:
            ## enforce that clust/map cannot start until derep is done for ALL
            ## samples. This is b/c...
            dag.add_edge("{}-{}-{}".format(joborder[0], 0, sname2),
                         "{}-{}-{}".format(joborder[1], 0, sname))

        ## add remaining pre-align jobs 
        for idx in xrange(2, len(joborder)):
            dag.add_edge("{}-{}-{}".format(joborder[idx-1], 0, sname),
                         "{}-{}-{}".format(joborder[idx], 0, sname))

        ## Add 10 align jobs, none of which can start until all chunker jobs
        ## are finished. Similarly, reconcat jobs cannot start until all align
        ## jobs are finished.
        for sname2 in snames:
            for chunk in range(10):
                dag.add_edge("{}-{}-{}".format("muscle_chunker", 0, sname2),
                             "{}-{}-{}".format("muscle_align", chunk, sname))
                ## add that the final reconcat job can't start until after
                ## each chunk of its own sample has finished aligning.
                dag.add_edge("{}-{}-{}".format("muscle_align", chunk, sname),
                             "{}-{}-{}".format("reconcat", 0, sname))
    ## return the dag
    return dag, joborder



def _plot_dag(dag, results, snames):
    """
    makes plot to help visualize the DAG setup. For developers only.
    """
    try:
        import matplotlib.pyplot as plt
        from matplotlib.dates import date2num
        from matplotlib.cm import gist_rainbow

        ## first figure is dag layout
        plt.figure("dag_layout", figsize=(10, 10))
        nx.draw(dag,
                pos=nx.spring_layout(dag),
                node_color='pink',
                with_labels=True)
        plt.savefig("./dag_layout.png", bbox_inches='tight', dpi=200)

        ## second figure is times for steps
        pos = {}
        colors = {}

        for node in dag:
            #jobkey = "{}-{}".format(node, sample)
            mtd = results[node].metadata
            start = date2num(mtd.started)
            #runtime = date2num(md.completed)# - start
            ## sample id to separate samples on x-axis
            _, _, sname = node.split("-", 2)
            sid = snames.index(sname)
            ## 1e6 to separate on y-axis
            pos[node] = (start+sid, start*1e6)
            colors[node] = mtd.engine_id

        ## x just spaces out samples;
        ## y is start time of each job with edge leading to next job
        ## color is the engine that ran the job
        ## all jobs were submitted as 3 second wait times
        plt.figure("dag_starttimes", figsize=(10, 16))
        nx.draw(dag, pos,
                node_list=colors.keys(),
                node_color=colors.values(),
                cmap=gist_rainbow,
                with_labels=True)
        plt.savefig("./dag_starttimes.png", bbox_inches='tight', dpi=200)

    except Exception as inst:
        LOGGER.warning(inst)



def trackjobs(func, results):
    """
    Blocks and prints progress for just the func being requested from a list
    of submitted engine jobs. Returns whether any of the jobs failed.
    """

    ## TODO: try to insert a better way to break on KBD here.
    LOGGER.info("inside trackjobs of %s", func)

    ## get just the jobs from results that are relevant to this func
    asyncs = [(i, results[i]) for i in results if i.split("-", 2)[0] == func]

    ## progress bar
    start = time.time()
    while 1:
        ## how many of this func have finished so far
        ready = [i[1].ready() for i in asyncs]
        elapsed = datetime.timedelta(seconds=int(time.time()-start))
        progressbar(len(ready), sum(ready),
                    " {}     | {} | s3 |".format(PRINTSTR[func], elapsed))
        time.sleep(0.1)
        if len(ready) == sum(ready):
            print("")
            break

    ## did any samples fail?
    success = [i[1].successful() for i in asyncs]

    ## return functionstring and error message on failure
    if not all(success):
        ## get error messages
        errmsgs = [i[1].exception() for i in asyncs if not i[1].successful()]
        ## get samlpes that failed
        sfails = [i[0].split("-", 2)[-1] for i in asyncs if not i[1].successful()]
        return func, sfails, errmsgs
    else:
        return 0, [], []



def declone_3rad(data, sample):
    """
    3rad uses random adapters to identify pcr duplicates. We will
    remove pcr dupes here. Basically append the radom adapter to
    each sequence, do a regular old vsearch derep, then trim
    off the adapter, and push it down the pipeline. This will
    remove all identical seqs with identical random i5 adapters.
    """

    LOGGER.info("Entering declone_3rad - {}".format(sample.name))

    ## Append i5 adapter to the head of each read. Merged file is input, and
    ## still has fq qual score so also have to append several qscores for the
    ## adapter bases. Open the merge file, get quarts, go through each read
    ## and append the necessary stuff.

    adapter_seqs_file = tempfile.NamedTemporaryFile(mode='wb',
                                        delete=False,
                                        dir=data.dirs.edits,
                                        suffix="_append_adapters_.fastq")

    try:
        with open(sample.files.edits[0][0]) as infile:
            quarts = itertools.izip(*[iter(infile)]*4)

            ## a list to store until writing
            writing = []
            counts = 0

            while 1:
                try:
                    read = quarts.next()
                except StopIteration:
                    break

                ## Split on +, get [1], split on "_" (can be either _r1 or
                ## _m1 if merged reads) and get [0] for the i5
                ## prepend "EEEEEEEE" as qscore for the adapters
                i5 = read[0].split("+")[1].split("_")[0]

                ## If any non ACGT in the i5 then drop this sequence
                if 'N' in i5:
                    continue
                writing.append("\n".join([
                                read[0].strip(),
                                i5 + read[1].strip(),
                                read[2].strip(),
                                "E"*8 + read[3].strip()]
                            ))

                ## Write the data in chunks
                counts += 1
                if not counts % 1000:
                    adapter_seqs_file.write("\n".join(writing)+"\n")
                    writing = []
            if writing:
                adapter_seqs_file.write("\n".join(writing))
                adapter_seqs_file.close()

        tmp_outfile = tempfile.NamedTemporaryFile(mode='wb',
                                        delete=False,
                                        dir=data.dirs.edits,
                                        suffix="_decloned_w_adapters_.fastq")

        ## Close the tmp file bcz vsearch will write to it by name, then
        ## we will want to reopen it to read from it.
        tmp_outfile.close()
        ## Derep the data (adapters+seq)
        derep_and_sort(data, adapter_seqs_file.name,
                       os.path.join(data.dirs.edits, tmp_outfile.name), 2)

        ## Remove adapters from head of sequence and write out
        ## tmp_outfile is now the input file for the next step
        ## first vsearch derep discards the qscore so we iterate
        ## by pairs
        with open(tmp_outfile.name) as infile:
            with open(os.path.join(data.dirs.edits, sample.name+"_declone.fastq"),\
                                'wb') as outfile:
                duo = itertools.izip(*[iter(infile)]*2)

                ## a list to store until writing
                writing = []
                counts2 = 0

                while 1:
                    try:
                        read = duo.next()
                    except StopIteration:
                        break

                    ## Peel off the adapters. There's probably a faster
                    ## way of doing this.
                    writing.append("\n".join([
                                    read[0].strip(),
                                    read[1].strip()[8:]]
                                ))

                    ## Write the data in chunks
                    counts2 += 1
                    if not counts2 % 1000:
                        outfile.write("\n".join(writing)+"\n")
                        writing = []
                if writing:
                    outfile.write("\n".join(writing))
                    outfile.close()

        LOGGER.info("Removed pcr duplicates from {} - {}".format(sample.name, counts-counts2))

    except Exception as inst:
        raise IPyradError("    Caught error while decloning "\
                                + "3rad data - {}".format(inst))

    finally:
        ## failed samples will cause tmp file removal to raise.
        ## just ignore it.
        try:
            ## Clean up temp files
            if os.path.exists(adapter_seqs_file.name):
                os.remove(adapter_seqs_file.name)
            if os.path.exists(tmp_outfile.name):
                os.remove(tmp_outfile.name)
        except Exception as inst:
            pass



def derep_and_sort(data, infile, outfile, nthreads):
    """
    Dereplicates reads and sorts so reads that were highly replicated are at
    the top, and singletons at bottom, writes output to derep file. Paired
    reads are dereplicated as one concatenated read and later split again.
    Updated this function to take infile and outfile to support the double
    dereplication that we need for 3rad (5/29/15 iao).
    """

    strand = "plus"
    if "gbs" in data.paramsdict["datatype"]:
        strand = "both"

    ## pipe in a gzipped file
    if infile.endswith(".gz"):
        catcmd = ["gunzip", "-c", infile]
    else:
        catcmd = ["cat", infile]

    ## do dereplication with vsearch
    cmd = [ipyrad.bins.vsearch,
            "--derep_fulllength", "-",
            "--strand", strand,
            "--output", outfile,
            "--threads", str(nthreads),
            "--fasta_width", str(0),
            "--fastq_qmax", "1000",
            "--sizeout", 
            "--relabel_md5",
            ]
    LOGGER.info("derep cmd %s", cmd)

    ## run vsearch
    proc1 = sps.Popen(catcmd, stderr=sps.STDOUT, stdout=sps.PIPE, close_fds=True)
    proc2 = sps.Popen(cmd, stdin=proc1.stdout, stderr=sps.STDOUT, stdout=sps.PIPE, close_fds=True)
    errmsg = proc2.communicate()[0]
    if proc2.returncode:
        LOGGER.error("error inside derep_and_sort %s", errmsg)
        raise IPyradWarningExit(errmsg)



def data_cleanup(data):
    """ cleanup / statswriting function for Assembly obj """
    data.stats_dfs.s3 = data._build_stat("s3")
    data.stats_files.s3 = os.path.join(data.dirs.clusts, "s3_cluster_stats.txt")
    with open(data.stats_files.s3, 'w') as outfile:
        data.stats_dfs.s3.to_string(
            buf=outfile,
            formatters={
                'merged_pairs':'{:.0f}'.format,
                'clusters_total':'{:.0f}'.format,
                'clusters_hidepth':'{:.0f}'.format,
                'filtered_bad_align':'{:.0f}'.format,
                'avg_depth_stat':'{:.2f}'.format,
                'avg_depth_mj':'{:.2f}'.format,
                'avg_depth_total':'{:.2f}'.format,
                'sd_depth_stat':'{:.2f}'.format,
                'sd_depth_mj':'{:.2f}'.format,
                'sd_depth_total':'{:.2f}'.format
            })



def concat_multiple_edits(data, sample):
    """
    if multiple fastq files were appended into the list of fastqs for samples
    then we merge them here before proceeding.
    """

    ## if more than one tuple in fastq list
    if len(sample.files.edits) > 1:
        ## create a cat command to append them all (doesn't matter if they
        ## are gzipped, cat still works). Grab index 0 of tuples for R1s.
        cmd1 = ["cat"] + [i[0] for i in sample.files.edits]

        ## write to new concat handle
        conc1 = os.path.join(data.dirs.edits, sample.name+"_R1_concatedit.fq.gz")
        with open(conc1, 'w') as cout1:
            proc1 = sps.Popen(cmd1, stderr=sps.STDOUT, stdout=cout1, close_fds=True)
            res1 = proc1.communicate()[0]
        if proc1.returncode:
            raise IPyradWarningExit("error in: %s, %s", cmd1, res1)

        ## Only set conc2 if R2 actually exists
        conc2 = 0
        if os.path.exists(str(sample.files.edits[0][1])):
            cmd2 = ["cat"] + [i[1] for i in sample.files.edits]
            conc2 = os.path.join(data.dirs.edits, sample.name+"_R2_concatedit.fq.gz")
            with gzip.open(conc2, 'w') as cout2:
                proc2 = sps.Popen(cmd2, stderr=sps.STDOUT, stdout=cout2, close_fds=True)
                res2 = proc2.communicate()[0]
            if proc2.returncode:
                raise IPyradWarningExit("error in: %s, %s", cmd2, res2)

        ## store new file handles
        sample.files.edits = [(conc1, conc2)]
    return sample.files.edits



def cluster(data, sample, nthreads):
    """
    Calls vsearch for clustering. cov varies by data type, values were chosen
    based on experience, but could be edited by users
    """

    ## get the dereplicated reads
    if "reference" in data.paramsdict["assembly_method"]:
        derephandle = os.path.join(data.dirs.edits, sample.name+"-refmap_derep.fastq")
        ## In the event all reads for all samples map successfully then clustering
        ## the unmapped reads makes no sense, so just bail out.
        if not os.stat(derephandle).st_size:
            ## In this case you do have to create empty, dummy vsearch output
            ## files so building_clusters will not fail.
            uhandle = os.path.join(data.dirs.clusts, sample.name+".utemp")
            usort = os.path.join(data.dirs.clusts, sample.name+".utemp.sort")
            hhandle = os.path.join(data.dirs.clusts, sample.name+".htemp")
            for f in [uhandle, usort, hhandle]:
                open(f, 'a').close()
            return
    else:
        derephandle = os.path.join(data.dirs.edits, sample.name+"_derep.fastq")

    ## create handles for the outfiles
    uhandle = os.path.join(data.dirs.clusts, sample.name+".utemp")
    temphandle = os.path.join(data.dirs.clusts, sample.name+".htemp")

    ## If derep file doesn't exist then bail out
    if not os.path.isfile(derephandle):
        LOGGER.warn("Bad derephandle - {}".format(derephandle))
        raise IPyradError("Input file for clustering doesn't exist - {}"\
                        .format(derephandle))

    ## testing one sample fail
    #if sample.name == "1C_0":
    #    x

    ## datatype specific optimization
    ## minsl: the percentage of the seed that must be matched
    ##    smaller values for RAD/ddRAD where we might want to combine, say 50bp
    ##    reads and 100bp reads in the same analysis.
    ## query_cov: the percentage of the query sequence that must match seed
    ##    smaller values are needed for gbs where only the tips might overlap
    ##    larger values for pairgbs where they should overlap near completely
    ##    small minsl and high query cov allows trimmed reads to match to untrim
    ##    seed for rad/ddrad/pairddrad.
    strand = "plus"
    cov = 0.75
    minsl = 0.5
    if data.paramsdict["datatype"] == "gbs":
        strand = "both"
        cov = 0.5
        minsl = 0.5
    elif data.paramsdict["datatype"] == 'pairgbs':
        strand = "both"
        cov = 0.75
        minsl = 0.75

    ## If this value is not null (which is the default) then override query cov
    if data._hackersonly["query_cov"]:
        cov = str(data._hackersonly["query_cov"])
        assert float(cov) <= 1, "query_cov must be <= 1.0"

    ## get call string
    cmd = [ipyrad.bins.vsearch,
           "-cluster_smallmem", derephandle,
           "-strand", strand,
           "-query_cov", str(cov),
           "-id", str(data.paramsdict["clust_threshold"]),
           "-minsl", str(minsl),
           "-userout", uhandle,
           "-userfields", "query+target+id+gaps+qstrand+qcov",
           "-maxaccepts", "1",
           "-maxrejects", "0",
           "-threads", str(nthreads),
           "-notmatched", temphandle,
           "-fasta_width", "0",
           "-fastq_qmax", "100",
           "-fulldp",
           "-usersort"]

    ## not sure what the benefit of this option is exactly, needs testing,
    ## might improve indel detection on left side, but we don't want to enforce
    ## aligning on left side if not necessarily, since quality trimmed reads
    ## might lose bases on left side in step2 and no longer align.
    #if data.paramsdict["datatype"] in ["rad", "ddrad", "pairddrad"]:
    #    cmd += ["-leftjust"]

    ## run vsearch
    LOGGER.debug("%s", cmd)
    proc = sps.Popen(cmd, stderr=sps.STDOUT, stdout=sps.PIPE, close_fds=True)

    ## This is long running so we wrap it to make sure we can kill it
    try:
        res = proc.communicate()[0]
    except KeyboardInterrupt:
        proc.kill()
        raise KeyboardInterrupt

    ## check for errors
    if proc.returncode:
        LOGGER.error("error %s: %s", cmd, res)
        raise IPyradWarningExit("cmd {}: {}".format(cmd, res))



def muscle_chunker(data, sample):
    """
    Splits the muscle alignment into chunks. Each chunk is run on a separate
    computing core. Because the largest clusters are at the beginning of the 
    clusters file, assigning equal clusters to each file would put all of the 
    large cluster, that take longer to align, near the top. So instead we 
    randomly distribute the clusters among the files. If assembly method is
    reference then this step is just a placeholder and nothing happens. 
    """
    ## log our location for debugging
    LOGGER.info("inside muscle_chunker")

    ## only chunk up denovo data, refdata has its own chunking method which 
    ## makes equal size chunks, instead of uneven chunks like in denovo
    if data.paramsdict["assembly_method"] != "reference":
        ## get the number of clusters
        clustfile = os.path.join(data.dirs.clusts, sample.name+".clust.gz")
        with iter(gzip.open(clustfile, 'rb')) as clustio:
            nloci = sum(1 for i in clustio if "//" in i) // 2
            #tclust = clustio.read().count("//")//2
            optim = (nloci//20) + (nloci%20)
            LOGGER.info("optim for align chunks: %s", optim)

        ## write optim clusters to each tmp file
        clustio = gzip.open(clustfile, 'rb')
        inclusts = iter(clustio.read().strip().split("//\n//\n"))
        
        ## splitting loci so first file is smaller and last file is bigger
        inc = optim // 10
        for idx in range(10):
            ## how big is this chunk?
            this = optim + (idx * inc)
            left = nloci-this
            if idx == 9:
                ## grab everything left
                grabchunk = list(itertools.islice(inclusts, int(1e9)))
            else:
                ## grab next chunks-worth of data
                grabchunk = list(itertools.islice(inclusts, this))
                nloci = left

            ## write the chunk to file
            tmpfile = os.path.join(data.tmpdir, sample.name+"_chunk_{}.ali".format(idx))
            with open(tmpfile, 'wb') as out:
                out.write("//\n//\n".join(grabchunk))

        ## write the chunk to file
        #grabchunk = list(itertools.islice(inclusts, left))
        #if grabchunk:
        #    tmpfile = os.path.join(data.tmpdir, sample.name+"_chunk_9.ali")
        #    with open(tmpfile, 'a') as out:
        #        out.write("\n//\n//\n".join(grabchunk))
        clustio.close()



def reconcat(data, sample):
    """ takes aligned chunks (usually 10) and concatenates them """

    ## get chunks
    chunks = glob.glob(os.path.join(data.tmpdir,
             sample.name+"_chunk_[0-9].aligned"))

    ## sort by chunk number, cuts off last 8 =(aligned)
    chunks.sort(key=lambda x: int(x.rsplit("_", 1)[-1][:-8]))
    LOGGER.info("chunk %s", chunks)
    ## concatenate finished reads
    sample.files.clusters = os.path.join(data.dirs.clusts,
                                         sample.name+".clustS.gz")
    ## reconcats aligned clusters
    with gzip.open(sample.files.clusters, 'wb') as out:
        for fname in chunks:
            with open(fname) as infile:
                dat = infile.read()
                ## avoids mess if last chunk was empty
                if dat.endswith("\n"):
                    out.write(dat+"//\n//\n")
                else:
                    out.write(dat+"\n//\n//\n")
            os.remove(fname)



def derep_concat_split(data, sample, nthreads):
    """
    Running on remote Engine. Refmaps, then merges, then dereplicates,
    then denovo clusters reads.
    """

    ## report location for debugging
    LOGGER.info("INSIDE derep %s", sample.name)

    ## concat edits files within Samples if an Assembly was formed from
    ## merging several assemblies. This returns a new sample.files.edits with
    ## the concat file. No change if not merged Assembly.
    sample.files.edits = concat_multiple_edits(data, sample)

    ## Denovo: merge or concat fastq pairs [sample.files.pairs]
    ## Reference: only concat fastq pairs  []
    ## Denovo + Reference:
    if 'pair' in data.paramsdict['datatype']:
        ## the output file handle for merged reads
        mergefile = os.path.join(data.dirs.edits, sample.name+"_merged_.fastq")

        ## modify behavior of merging if reference
        if "reference" in data.paramsdict["assembly_method"]:
            nmerged = merge_pairs(data, sample.files.edits, mergefile, 0, 0)
        else:
            nmerged = merge_pairs(data, sample.files.edits, mergefile, 1, 1)

        ## store results
        sample.files.edits = [(mergefile, )]
        sample.stats.reads_merged = nmerged

    ## 3rad uses random adapters to identify pcr duplicates. We will
    ## remove pcr dupes here. Basically append the radom adapter to
    ## each sequence, do a regular old vsearch derep, then trim
    ## off the adapter, and push it down the pipeline. This will
    ## remove all identical seqs with identical random i5 adapters.
    if "3rad" in data.paramsdict["datatype"]:
        declone_3rad(data, sample)
        derep_and_sort(data,
                os.path.join(data.dirs.edits, sample.name+"_declone.fastq"),
                os.path.join(data.dirs.edits, sample.name+"_derep.fastq"),
                nthreads)
    else:
        ## convert fastq to fasta, then derep and sort reads by their size.
        ## we pass in only one file b/c paired should be merged by now.
        derep_and_sort(data,
                sample.files.edits[0][0],
                os.path.join(data.dirs.edits, sample.name+"_derep.fastq"),
                nthreads)



def cleanup_and_die(async_results):
    LOGGER.debug("Entering cleanup_and_die")

    LOGGER.debug(async_results)
    res = []
    ## Sort through msg_ids and check metadata stats to figure out what went wrong
    for i in async_results:
        if not i == None:
            res.extend(i)
            LOGGER.warn("Got error - {}".format(i))
    return res



def run(data, samples, noreverse, maxindels, force, preview, ipyclient):
    """ run the major functions for clustering within samples """

    ## list of samples to submit to queue
    subsamples = []

    ## if sample is already done skip
    for sample in samples:
        ## If sample not in state 2 don't try to cluster it.
        if sample.stats.state < 2:
            print("""\
    Sample not ready for clustering. First run step2 on sample: {}""".\
    format(sample.name))
            continue

        if not force:
            if sample.stats.state >= 3:
                print("""\
    Skipping {}; aleady clustered. Use force to re-cluster""".\
    format(sample.name))
            else:
                if sample.stats.reads_passed_filter:
                    subsamples.append(sample)
        else:
            ## force to overwrite
            if sample.stats.reads_passed_filter:
                subsamples.append(sample)

    ## run subsamples
    if not subsamples:
        print("  No Samples ready to be clustered. First run step2().")

    else:
        ## arguments to apply_jobs, inst catches exceptions
        try:
            ## make dirs that are needed including tmpdir
            setup_dirs(data)

            ## if refmapping make filehandles that will be persistent
            if not data.paramsdict["assembly_method"] == "denovo":
                for sample in subsamples:
                    refmap_init(data, sample, force)

                    ## set thread-count to 2 for paired-data
                    nthreads = 2
            ## set thread-count to 1 for single-end data          
            else:
                nthreads = 1

            ## overwrite nthreads if value in _ipcluster dict
            if "threads" in data._ipcluster.keys():
                nthreads = int(data._ipcluster["threads"])

                ## if more CPUs than there are samples then increase threads
                _ncpus = len(ipyclient)
                if _ncpus > 2*len(data.samples):
                    nthreads *= 2

            ## submit jobs to be run on cluster
            args = [data, subsamples, ipyclient, nthreads, maxindels, force]
            new_apply_jobs(*args)


        finally:
            ## this can fail if jobs were not stopped properly and are still
            ## writing to tmpdir.
            try:
                if os.path.exists(data.tmpdir):
                    shutil.rmtree(data.tmpdir)
<<<<<<< HEAD
                ## get all refmap_derep.fastqs
                rdereps = glob.glob(os.path.join(data.dirs.edits, "*-refmap_derep.fastq"))
                ## Remove the unmapped fastq files
                for rmfile in rdereps:
                    os.remove(rmfile)
=======
>>>>>>> f70b513f

            except Exception as _:
                LOGGER.warning("failed to cleanup files/dirs")




### GLOBALS

THREADED_FUNCS = ["derep_concat_split", "cluster", "mapreads"]

PRINTSTR = {
    "derep_concat_split" : "dereplicating    ",
    "mapreads" :           "mapping          ",
    "cluster" :            "clustering       ",
    "build_clusters" :     "building clusters",
    "ref_muscle_chunker" : "finalize mapping ",
    "muscle_chunker" :     "chunking         ",
    "muscle_align" :       "aligning         ",
    "reconcat" :           "concatenating    ",
    "ref_build_and_muscle_chunk" : 
                           "building clusters",
    }


FUNCDICT = {
    "derep_concat_split" : derep_concat_split,
    "mapreads" :           mapreads,
    "cluster" :            cluster,
    "build_clusters" :     build_clusters,
    "ref_muscle_chunker" : ref_muscle_chunker,
    "ref_build_and_muscle_chunk" : ref_build_and_muscle_chunk,    
    "muscle_chunker" :     muscle_chunker,
    "muscle_align" :       align_and_parse, #muscle_align,
    "reconcat" :           reconcat
    }


## Pre-align funcs for the four assembly methods
JOBORDER = {
    "denovo" : [
        "derep_concat_split",
        "cluster",
        "build_clusters",
        "muscle_chunker"
        ], 
    "reference" : [
        "derep_concat_split",
        "mapreads",
        "ref_build_and_muscle_chunk",
        "muscle_chunker",  ## <- doesn't do anything but hold back aligning jobs
        #"ref_muscle_chunker",
        ], 
    "denovo+reference" : [
        "derep_concat_split",
        "mapreads",
        "cluster",
        "build_clusters",
        "ref_muscle_chunker",
        "muscle_chunker"
        ], 
    "denovo-reference" : [
        "derep_concat_split",
        "mapreads",
        "cluster",
        "build_clusters",
        "muscle_chunker"
        ],
    }   


NO_UHITS_ERROR = """\
    No clusters (.utemp hits) found for {}. If you are running preview mode and
    the size of the truncated input file isn't big enough try increasing the
    size of <your_assembly>._hackersonly[\"preview_truncate_length\"
    """



if __name__ == "__main__":
    ## test...

    ## reload autosaved data. In case you quit and came back
    JSONPATH = "/home/deren/Documents/ipyrad/tests/cli/cli.json"
    DATA = ipyrad.load_json(JSONPATH)
    DATA.run('3', force=True)

    ## reload autosaved data. In case you quit and came back
    JSONPATH = "/home/deren/Documents/ipyrad/tests/pairtest/pairtest.json"
    DATA = ipyrad.load_json(JSONPATH)
    DATA.run('3', force=True)
<|MERGE_RESOLUTION|>--- conflicted
+++ resolved
@@ -1369,14 +1369,13 @@
             try:
                 if os.path.exists(data.tmpdir):
                     shutil.rmtree(data.tmpdir)
-<<<<<<< HEAD
+                #<<<<<<< HEAD
                 ## get all refmap_derep.fastqs
                 rdereps = glob.glob(os.path.join(data.dirs.edits, "*-refmap_derep.fastq"))
                 ## Remove the unmapped fastq files
                 for rmfile in rdereps:
                     os.remove(rmfile)
-=======
->>>>>>> f70b513f
+                #=======
 
             except Exception as _:
                 LOGGER.warning("failed to cleanup files/dirs")
