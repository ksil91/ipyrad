#!/usr/bin/env python2.7

""" 
de-replicates edit files and clusters de-replciated reads 
by sequence similarity using vsearch
"""

from __future__ import print_function
# pylint: disable=E1101
# pylint: disable=F0401
# pylint: disable=W0142
# pylint: disable=W0212

import os
import sys
import gzip
#import shlex
import socket
import tempfile
import itertools
import subprocess
import numpy as np
import ipyrad

from collections import OrderedDict, defaultdict
from refmap import *
from util import * 

import logging
LOGGER = logging.getLogger(__name__)


def sample_cleanup(data, sample):
    """ stats, cleanup, and link to samples """
    
    ## set cluster file handles
    sample.files.clusters = os.path.join(data.dirs.clusts,
                                         sample.name+".clustS.gz")

    if 'pair' in data.paramsdict["datatype"]:
        sample.files.merged = os.path.join(data.dirs.edits,
<<<<<<< HEAD
                                             sample.name+"_merged_.fastq")
=======
                                           sample.name+"_merged_.fastq")
>>>>>>> d312c8a4
        ## record how many read pairs were merged
        with open(sample.files.merged, 'r') as tmpf:
            sample.stats.reads_merged = len(tmpf.readlines()) // 4

    ## get depth stats
    infile = gzip.open(sample.files.clusters)
    duo = itertools.izip(*[iter(infile)]*2)
    depth = []
    thisdepth = 0
    maxlen = 0
    while 1:
        try:
            itera = duo.next()
            seqlen = len(itera[1])
            itera = itera[0]
            if seqlen > maxlen:
                maxlen = seqlen
        except StopIteration:
            break
        if itera != "//\n":
            try:
                tdepth = int(itera.split(";")[-2][5:])
                ## double depth for merged reads
                if "_m1;s" in itera:
                    tdepth *= 2 
                thisdepth += tdepth

            except IndexError:
                ## TODO: if no clusts pass align filter this will raise
                LOGGER.debug("Here %s, %s", sample.name, itera)
                raise IPyradError("ERROR 63: bad cluster file: %s", sample.name)
        else:
            ## append and reset
            depth.append(thisdepth)
            thisdepth = 0
    infile.close()

    ## If our longest sequence is longer than the current max_fragment_length
    ## then update max_fragment_length
    ## Padding with 4 extra bases to account for pair + sequence separator.
    if maxlen > data._hackersonly["max_fragment_length"]:
        data._hackersonly["max_fragment_length"] = maxlen + 4

    if depth:
        ## make sense of stats
        depth = np.array(depth)
        keepmj = depth[depth >= data.paramsdict["mindepth_majrule"]]    
        keepstat = depth[depth >= data.paramsdict["mindepth_statistical"]]

        ## sample summary stat assignments
        sample.stats["state"] = 3
        sample.stats["clusters_total"] = len(depth)
        sample.stats["clusters_hidepth"] = \
                                    max([len(i) for i in (keepmj, keepstat)])
        ## store large list of depths. Maybe turn this into a Counter
        ## dict to save space. We'll see...
        sample.depths = depth
        mmj = np.mean(sample.depths[sample.depths >= \
                                    data.paramsdict["mindepth_majrule"]])
        mms = np.mean(sample.depths[sample.depths >= \
                                    data.paramsdict["mindepth_statistical"]])
       
        ## sample stat assignments
        sample.stats_dfs.s3["merged_pairs"] = sample.stats.reads_merged
        sample.stats_dfs.s3["clusters_total"] = len(depth)
        sample.stats_dfs.s3["clusters_hidepth"] = \
                                        int(sample.stats["clusters_hidepth"])
        sample.stats_dfs.s3["avg_depth_total"] = np.mean(sample.depths)
        sample.stats_dfs.s3["avg_depth_mj"] = mmj
        sample.stats_dfs.s3["avg_depth_stat"] = mms

    else:
        print("no clusters found for {}".format(sample.name))

    ## Get some stats from the bam files
    ## This is moderately hackish. samtools flagstat returns
    ## the number of reads in the bam file as the first element
    ## of the first line, this call makes this assumption.
    if not data.paramsdict["assembly_method"] == "denovo":
        refmap_stats(data, sample)



def muscle_align(args):
    """ aligns reads, does split then aligning for paired reads """
    ## parse args
    data, chunk = args

    LOGGER.debug("Doing chunk %s", chunk)

    ## data are already chunked, read in the whole thing
    infile = open(chunk, 'rb')
    clusts = infile.read().split("//\n//\n")
    out = []

    ## iterate over clusters and align
    for clust in clusts:
        stack = []
        lines = clust.split("\n")
        names = lines[::2]
        seqs = lines[1::2]

        ## append counter to end of names b/c muscle doesn't retain order
        names = [j+str(i) for i, j in enumerate(names)]        

        ## don't bother aligning singletons
        if len(names) <= 1:
            if names:
                stack = [names[0]+"\n"+seqs[0]]
        else:
            ## split seqs if paired end seqs
            try:
                seqs1 = [i.split("nnnn")[0] for i in seqs] 
                seqs2 = [i.split("nnnn")[1] for i in seqs]
                ## muscle align
                string1 = muscle_call(data, names[:200], seqs1[:200])
                string2 = muscle_call(data, names[:200], seqs2[:200])
                ## resort so they're in same order as original
                anames, aseqs1 = parsemuscle(string1)
                anames, aseqs2 = parsemuscle(string2)
                ## get leftlimit of seed, no hits can go left of this 
                ## this can save pairgbs from garbage
                idxs = [i for i, j in enumerate(aseqs1[0]) if j != "-"]
                leftlimit = min(0, idxs)
                aseqs1 = [i[leftlimit:] for i in aseqs1]
                ## preserve order in ordereddict
                aseqs = zip(aseqs1, aseqs2) 

                ## append to somedic if not bad align
                for i in range(len(anames)):
                    ## filter for max internal indels
                    intindels1 = aseqs[i][0].rstrip('-').lstrip('-').count('-')
                    intindels2 = aseqs[i][1].rstrip('-').lstrip('-').count('-')
                    #if intindels1 <= data.paramsdict["max_Indels_locus"][0] & \
                    #   intindels2 <= data.paramsdict["max_Indels_locus"][1]:
                    if (intindels1 <= 5) and (intindels2 <= 5):
                        stack.append("\n".join([anames[i], 
                                        aseqs[i][0]+"nnnn"+aseqs[i][1]]))
                        #somedic[anames[i]] = aseqs[i]]))
                    else:
                        LOGGER.info("""
                high indels: %s
                1, 2: (%s, %s)
                """, aseqs[i], intindels1, intindels2)

            except IndexError:
                string1 = muscle_call(data, names[:200], seqs[:200])
                anames, aseqs = parsemuscle(string1)
                ## Get left and right limits, no hits can go outside of this. 
                ## This can save gbs overlap data significantly. 
                if 'gbs' in data.paramsdict['datatype']:
                    ## left side filter is the left limit of the seed, unless 
                    ## there is a mixture of merged and non-merged reads. If 
                    ## any reads are merged then the left limit is the left
                    ## limit of a merged read.

                    # ## if merged
                    # if any(["_m1;s" in nam for nam in anames]):
                    #     LOGGER.info("""
                    #                 THIS IS A MERGE/NON_MERGE MATCH: 
                    #                 %s""", aseqs)
                    #     idxs = []
                    #     for nam, seq in zip(anames, aseqs):
                    #         if "_m1;s" in nam:
                    #             idxs.append(\
                    #           min([i for i, j in enumerate(seq) if j != "-"]))

                    ## much simpler if no merged reads
                    ## else:
                    idxs = [i for i, j in enumerate(aseqs[0]) if j != "-"]

                    ## apply left side filter
                    if idxs:
                        leftlimit = max(0, min(idxs))
                        aseqs = [i[leftlimit:] for i in aseqs]
                        LOGGER.info('leftlimit %s', leftlimit)

                    ## right side filter is the reverse seq that goes the least
                    ## far to the right. 
                    ## Get reverse seqs and their index (index, rseq)
                    revs = [(i, aseqs[i]) for i in range(len(aseqs)) if \
                            anames[i].split(";")[-1][0] == '-']
                    ## get right side filter and remove if there's a bad match.
                    idxs = []
                    for ridx, rseq in revs:
                        try:
                            idxs.append(max(\
                                [i for i, j in enumerate(rseq) if j != "-"]))
                        except ValueError as _:
                            LOGGER.debug("\
                            Found chunk that contains a locus that's all "\
                          +"indels. Throw it out and count it as filtered.")
                            ## Remove the seq name from the names list, and 
                            ## continue with the next iteration of the for loop,
                            ## effectively drops the rseq. Use list comprehension
                            ## to drop the idx'th element and then convert back to tuple
                            anames = tuple([x for i,x in enumerate(anames) if i!=ridx])
                            aseqs = tuple([x for i,x in enumerate(aseqs) if i!=ridx])
                            continue
                    if idxs:
                        rightlimit = min(idxs)
                        aseqs = [i[:rightlimit] for i in aseqs]
                        #LOGGER.info('rightlimit %s', rightlimit)                    

                for i in range(len(anames)):
                    ## filter for max internal indels 
                    intind = aseqs[i].rstrip('-').lstrip('-')
                    ind1 = intind.count('-') <= \
                                data.paramsdict["max_Indels_locus"][0]
                    ## could also filter by max indel inserts                                
                    #ind2 = len([i.split("-") for i in intind if i]) < 3
                    if ind1:
                        stack.append("\n".join([anames[i], aseqs[i]]))
                        #somedic[anames[i]] = aseqs[i]
                    else:
                        LOGGER.info("high indels: %s", aseqs[i])

            ## save dict into a list ready for printing
            #for key in somedic.keys():
            #    stack.append(key+"\n"+somedic[key])

        if stack:
            out.append("\n".join(stack))

    ## write to file after
    infile.close()
    outfile = open(chunk, 'wb')#+"_tmpout_"+str(num))
    outfile.write("\n//\n//\n".join(out)+"\n")#//\n//\n")
    outfile.close()



def parsemuscle(out):
    """ parse muscle string output into two sorted lists. Sorts them first."""
    lines = out[1:].split("\n>")
    names = [line.split("\n", 1)[0] for line in lines]
    seqs = [line.split("\n", 1)[1].replace("\n", "") for line in lines]
    tups = zip(names, seqs)
    ## who knew, zip(*) is the inverse of zip
    anames, aseqs = zip(*sorted(tups, 
                        key=lambda x: int(x[0].split(";")[-1][1:])))
    return anames, aseqs



def muscle_call(data, names, seqs):
    """ Makes subprocess call to muscle. A little faster than before. 
    TODO: Need to make sure this works on super large strings and does not 
    overload the PIPE buffer.
     """
    inputstring = "\n".join(">"+i+"\n"+j for i, j in zip(names, seqs))
    return subprocess.Popen(ipyrad.bins.muscle, 
                            stdin=subprocess.PIPE, 
                            stdout=subprocess.PIPE)\
                            .communicate(inputstring)[0]



def build_clusters(data, sample):
    """ combines information from .utemp and .htemp files 
    to create .clust files, which contain un-aligned clusters """

    ## derepfile 
    derepfile = os.path.join(data.dirs.edits, sample.name+"_derep.fastq")

    ## vsearch results files
    ufile = os.path.join(data.dirs.clusts, sample.name+".utemp")
    htempfile = os.path.join(data.dirs.clusts, sample.name+".htemp")

    ## create an output file to write clusters to        
    clustfile = gzip.open(os.path.join(data.dirs.clusts,
                          sample.name+".clust.gz"), 'wb')
    sample.files["clusts"] = clustfile

    ## if .u files are present read them in as userout
    try:
        userout = open(ufile, 'rb').readlines()
    except IOError:
        inst = """
    No clusters (.utemp hits) found for {}. If you are running preview mode and
    the size of the truncated input file isn't big enough try increasing the 
    size of <your_assembly>._hackersonly[\"preview_truncate_length\"
    """.format(sample.name)
        LOGGER.warn(inst)
        raise IPyradError(inst)

    ## load derep reads into a dictionary
    hits = {}  
    ioderep = open(derepfile, 'rb')
    dereps = itertools.izip(*[iter(ioderep)]*2)
    for namestr, seq in dereps:
        _, count = namestr.strip()[:-1].split(";size=")
        hits[namestr] = [int(count), seq.strip()]
    ioderep.close()

    ## create dictionary of .utemp cluster hits
    udic = {} 
    for uline in userout:
        uitems = uline.strip().split("\t")
        ## if the seed is in udic
        if ">"+uitems[1]+"\n" in udic:
            ## append hit to udict
            udic[">"+uitems[1]+'\n'].append([">"+uitems[0]+"\n", 
                                            uitems[4],
                                            uitems[5].strip(),
                                            uitems[3]])
        else:
            ## write as seed
            udic[">"+uitems[1]+'\n'] = [[">"+uitems[0]+"\n", 
                                         uitems[4],
                                         uitems[5].strip(),
                                         uitems[3]]]

    ## map sequences to clust file in order
    seqslist = [] 
    for key, values in udic.iteritems():
        ## this is the seed. Store the left most non indel base for the seed. 
        ## Do not allow any other hits to go left of this (for pairddrad)
        seedhit = hits[key][1]
        seq = [key.strip()+"*\n"+seedhit]

        ## allow only N internal indels in hits to seed for within-sample clust
        ## prior to alignment. This improves alignments. 
        ## could be written a little more cleanly but this allows better debug.
        for i in xrange(len(values)):
            inserts = int(values[i][3])
            if values[i][1] == "+":
                fwdseq = hits[values[i][0]][1]
                if inserts < 6:
                    seq.append(values[i][0].strip()+"+\n"+fwdseq)
                else:
                    fwdseq = hits[values[i][0]][1]                    
                    LOGGER.debug("exc indbld: %s %s", inserts, fwdseq)
            ## flip to the right orientation 
            else:
                if inserts < 6:
                    revseq = comp(hits[values[i][0]][1][::-1])
                    seq.append(values[i][0].strip()+"-\n"+revseq)
                else:
                    LOGGER.debug("exc indbld: %s %s", inserts, revseq)

        seqslist.append("\n".join(seq))
    clustfile.write("\n//\n//\n".join(seqslist)+"\n")

    ## make Dict. from seeds (_temp files) 
    iotemp = open(htempfile, 'rb')
    invars = itertools.izip(*[iter(iotemp)]*2)
    seedsdic = {k:v for (k, v) in invars}  
    iotemp.close()

    ## create a set for keys in I not in seedsdic
    set1 = set(seedsdic.keys())   ## htemp file (no hits) seeds
    set2 = set(udic.keys())       ## utemp file (with hits) seeds
    diff = set1.difference(set2)  ## seeds in 'temp not matched to in 'u
    if diff:
        for i in list(diff):
            clustfile.write("//\n//\n"+i.strip()+"*\n"+hits[i][1]+'\n')
    #clustfile.write("//\n//\n\n")
    clustfile.close()
    del dereps
    del userout
    del udic
    del seedsdic



def get_threaded_view(ipyclient, split=True):
    """ gets optimum threaded view of ids given the host setup """
    ## engine ids
    ## e.g., [0, 1, 2, 3, 4, 5, 6, 7, 8]
    eids = ipyclient.ids  

    ## get host names    
    ## e.g., ['a', 'a', 'b', 'b', 'a', 'c', 'c', 'c', 'c']
    dview = ipyclient.direct_view()
    hosts = dview.apply_sync(socket.gethostname)
    del dview

    ## group ids into a dict by their hostnames
    ## e.g., {a: [0, 1, 4], b: [2, 3], c: [5, 6, 7, 8]}
    hostdict = defaultdict(list)
    for host, eid in zip(hosts, eids):
        hostdict[host].append(eid)

    ## Now split threads on the same host into separate proc if there are many
    hostdictkeys = hostdict.keys()
    for key in hostdictkeys:
        gids = hostdict[key]
        maxt = len(gids)
        if len(gids) >= 4:
            maxt = 2
        if len(gids) >= 6:
            maxt = 3
        if len(gids) >= 16:
            maxt = 4
        ## split ids into groups of maxt
        threaded = [gids[i:i+maxt] for i in xrange(0, len(gids), maxt)]
        lth = len(threaded)
        ## if anything was split (lth>1) update hostdict with new proc
        if lth > 1:
            hostdict.pop(key)
            for hostid in range(lth):
                hostdict[str(key)+"_"+str(hostid)] = threaded[hostid]

    ## logprint for viewing
    toview = "\n".join([str(key)+":"+str(val) for key, val in hostdict.items()])
    LOGGER.info("threaded_view %s", toview)

    ## make sure split numbering is correct
    threaded = hostdict.values()                
    #assert len(ipyclient.ids) <= len(list(itertools.chain(*threaded)))
    print("threaded_view:", dict(hostdict))
    return threaded



def split_among_processors(data, samples, ipyclient, noreverse, force, preview):
    """ pass the samples to N engines to execute run_full on each.

    :param data: An Assembly object
    :param samples: one or more samples selected from data
    :param ipyclient: ipyparallel load_balanced_view client
    :param noreverse: toggle revcomp clustering despite datatype default
    :param force: force
    :param preview: run preview
    :param align_only: skips clustering/mapping and aligns existing files

    :returns: None
    """
    ## make output folder for clusters  
    data.dirs.clusts = os.path.join(
                os.path.realpath(data.paramsdict["project_dir"]),
                data.name+"_"+"clust_"+str(data.paramsdict["clust_threshold"]))
    if not os.path.exists(data.dirs.clusts):
        os.makedirs(data.dirs.clusts)

    ## If ref mapping, init samples and make the refmapping output directory.
    if not data.paramsdict["assembly_method"] == "denovo":
        ## make output directory for read mapping process
        data.dirs.refmapping = os.path.join(
                        os.path.realpath(data.paramsdict["project_dir"]),
                        data.name+"_refmapping")
        if not os.path.exists(data.dirs.refmapping):
            os.makedirs(data.dirs.refmapping)

    ## Create threaded_view of engines by grouping only ids that are threaded
    ## load_balanced is not the right thing to use here, since we need to know
    ## which engines are being used for each job

    ## multi-node threading
    #threaded = get_threaded_view(ipyclient)
    #threaded_view = ipyclient.load_balanced_view(
    #                    targets=[i[0] for i in threaded])
    #tpproc = [len(i) for i in threaded][0]

    try:
        ## PREVIEW should just use subsampled data from step2
        #if preview:
            ## Truncate the input files and temporarily swap out the values for
            ## sample.files.edits
        #    for sample in samples:
        #        sample.files["edits_preview_bak"] = sample.files.edits
        #        sample.files.edits = preview_truncate_fq(data, 
        #                                     sample.files.edits_preview_bak)

        ## single node threading
        tpp = 1
        if len(ipyclient) >= 4:
            tpp = 2
        if len(ipyclient) >= 10:
            tpp = 3
        if len(ipyclient) >= 20:
            tpp = 4
        threaded_view = ipyclient.load_balanced_view(
                                            targets=ipyclient.ids[::tpp])
        tpproc = len(threaded_view)

        ## Initialize the mapped and unmapped file paths per sample
        if not data.paramsdict["assembly_method"] == "denovo":
            for sample in samples:
                sample = refmap_init(data, sample)

        ## FILL LIST ARGS for funcs mapreads and clustall
        submitted_args = []
        for sample in samples:
            ## Only cluster/map reads if it hasn't already been done.
            ## If force is true always cluster every sample
            if not sample.stats.state == 2.5 or force:
                #if not align_only:
                submitted_args.append([data, sample, noreverse, tpproc])
        
        ## If all samples are in step 2.5 then submitted_args will be empty
        if submitted_args:

            ## MAP READS if reference sequence is specified
            if not data.paramsdict["assembly_method"] == "denovo":
                results = threaded_view.map(mapreads, submitted_args)
                results.get()
 
            ## DENOVO CLUSTER returns 0/1 of whether clust.gz built without fail
            ## for samples in the order in which they were submitted
            results = threaded_view.map(clustall, submitted_args)
            for i, success in enumerate(results):
                if success:
                    LOGGER.debug("Finished clustering {}".format(samples[i]))
                    samples[i].stats.state = 2.5
            #results = results.get()
 
            ## TODO: should it look for REFSEQ reads if it had no utemp hits?

            ## If we are keeping the results of ref mapping then pull in 
            ## alignments from mapped bam files and write them to the clust.gz 
            ## files to fold them back into the pipeline.
            ## If we are doing "denovo" then obviously don't call this, but 
            ## also, less obvious, "denovo-reference" intentionally doesn't 
            ## call this to effectively discard reference mapped reads.
            if data.paramsdict["assembly_method"] in \
                                           ["reference", "denovo+reference"]: 
                for sample in samples:
                    finalize_aligned_reads(data, sample, ipyclient)

            ## record that sample is clustered but not yet aligned
            #for success, sample in zip(results, samples):
            #    if success:
            #        sample.stats.state = 2.5

        ## Samples at step 2.5 pick up again here.
        ## call ipp for muscle aligning only if the Sample passed clust/mapping
        for sample in samples:
            if sample.stats.state == 2.5:
                LOGGER.info("muscle aligning")            
                multi_muscle_align(data, sample, ipyclient)
                ## run sample cleanup 
                sample_cleanup(data, sample)
    
        LOGGER.debug("Finished sample cleanup. max_fragment_length = "\
                    + "{}".format(data._hackersonly["max_fragment_length"]))
        ## run data cleanup
        data_cleanup(data, samples)

    except Exception as inst:
        LOGGER.warn(inst)
        raise

    finally:
        ## For preview/refmap restore original sample.files.edits paths and 
        ## clean up the tmp files.

        ## If we did refmapping return the samples.files.edits to their original
        ## condition. Have to do this before restoring preview files because
        ## the refmap edits backup will be a backup of the preview truncated 
        ## files. The order of these two functions matters.
        if not "denovo" == data.paramsdict["assembly_method"]: 
            for sample in samples:
                refmap_cleanup(data, sample)

        if preview:
            for sample in samples:
                try:
                    ## If edits and edits_preview_bak are the same then 
                    ## something borked so don't delete any files
                    if sample.files.edits == sample.files.edits_preview_bak:
                        sample.files.pop("edits_preview_bak", None)
                        continue

                    for tmpf in sample.files.edits[0]:
                        if os.path.exists(tmpf):
                            os.remove(tmpf)

                    ## Restore original paths to full fastq files
                    sample.files.edits = sample.files.edits_preview_bak
                    ## Remove the tmp file reference. The second arg defines 
                    ## what to return if the key doesn't exist.
                    sample.files.pop("edits_preview_bak", None)
                except Exception:
                    pass



def data_cleanup(data, samples):
    """ cleanup / statswriting function for Assembly obj """
    ## TODO: update stats_dfs with mapped and unmapped reads for refmapping
    data.stats_dfs.s3 = data.build_stat("s3")
    data.stats_files.s3 = os.path.join(data.dirs.clusts, "s3_cluster_stats.txt")
    with open(data.stats_files.s3, 'w') as outfile:
        data.stats_dfs.s3.to_string(outfile)



def concat_edits(data, sample):
    """ concatenate if multiple edits files for a sample """
    LOGGER.debug("Entering concat_edits: %s", sample.name)
    ## if more than one tuple in the list
    if len(sample.files.edits) > 1:
        ## create temporary concat file
        tmphandle1 = os.path.join(data.dirs.edits,
                              "tmp1_"+sample.name+".concat")       
        with open(tmphandle1, 'wb') as tmp:
            for editstuple in sample.files.edits:
                with open(editstuple[0]) as inedit:
                    tmp.write(inedit)

        if 'pair' in data.paramsdict['datatype']:
            tmphandle2 = os.path.join(data.dirs.edits,
                                "tmp2_"+sample.name+".concat")       
            with open(tmphandle2, 'wb') as tmp:
                for editstuple in sample.files.edits:
                    with open(editstuple[1]) as inedit:
                        tmp.write(inedit)
            sample.files.edits = [(tmphandle1, tmphandle2)]
        else:
            sample.files.edits = [(tmphandle1, )]
    return sample



def derep_and_sort(data, sample, nthreads):
    """ dereplicates reads and sorts so reads that were highly replicated are at
    the top, and singletons at bottom, writes output to derep file """

    LOGGER.debug("Entering derep_and_sort: %s", sample.name)

    ## reverse complement clustering for some types    
    if "gbs" in data.paramsdict["datatype"]:
        reverse = " -strand both "
    else:
        reverse = " "

    LOGGER.debug("derep FILE %s", sample.files.edits[0][0])

    ## do dereplication with vsearch
    cmd = ipyrad.bins.vsearch+\
          " -derep_fulllength "+sample.files.edits[0][0]\
         +reverse \
         +" -output "+os.path.join(data.dirs.edits, sample.name+"_derep.fastq")\
         +" -sizeout " \
         +" -threads "+str(nthreads) \
         +" -fasta_width 0"

    ## run vsearch
    LOGGER.debug("%s", cmd)
    try:
        subprocess.call(cmd, shell=True,
                             stderr=subprocess.STDOUT,
                             stdout=subprocess.PIPE)
    except subprocess.CalledProcessError as inst:
        LOGGER.error(cmd)
        LOGGER.error(inst)
        raise IPyradError("Error in vsearch: \n{}\n{}\n{}."\
                          .format(inst, subprocess.STDOUT, cmd))



def cluster(data, sample, noreverse, nthreads):
    """ calls vsearch for clustering. cov varies by data type, 
    values were chosen based on experience, but could be edited by users """
    ## get files
    derephandle = os.path.join(data.dirs.edits, sample.name+"_derep.fastq")
    uhandle = os.path.join(data.dirs.clusts, sample.name+".utemp")
    temphandle = os.path.join(data.dirs.clusts, sample.name+".htemp")

    ## datatype specific optimization
    ## minsl: the percentage of the seed that must be matched
    ##    smaller values for RAD/ddRAD where we might want to combine, say 50bp 
    ##    reads and 100bp reads in the same analysis. 
    ## query_cov: the percentage of the query sequence that must match seed
    ##    smaller values are needed for gbs where only the tips might overlap
    ##    larger values for pairgbs where they should overlap near completely
    ##    small minsl and high query cov allows trimmed reads to match to untrim
    ##    seed for rad/ddrad/pairddrad. 
    if data.paramsdict["datatype"] == "gbs":
        reverse = " -strand both "
        cov = " -query_cov .33 " 
        minsl = " 0.33"
    elif data.paramsdict["datatype"] == 'pairgbs':
        reverse = "  -strand both "
        cov = " -query_cov .75 " 
        minsl = " 0.75"  
    else:  ## rad, ddrad
        reverse = " -leftjust "
        cov = " -query_cov .90 "
        minsl = " 0.5"

    ## override query cov
    if data._hackersonly["query_cov"]:
        cov = " -query_cov "+str(data._hackersonly["query_cov"])
        assert data._hackersonly["query_cov"] <= 1, "query_cov must be <= 1.0"

    ## override reverse clustering option
    if noreverse:
        reverse = " -leftjust "
        LOGGER.warn(noreverse, "not performing reverse complement clustering")

    ## get call string
    cmd = ipyrad.bins.vsearch+\
        " -cluster_smallmem "+derephandle+\
        reverse+\
        cov+\
        " -id "+str(data.paramsdict["clust_threshold"])+\
        " -userout "+uhandle+\
        " -userfields query+target+id+gaps+qstrand+qcov"+\
        " -maxaccepts 1"+\
        " -maxrejects 0"+\
        " -minsl "+str(minsl)+\
        " -fulldp"+\
        " -threads "+str(nthreads)+\
        " -usersort "+\
        " -notmatched "+temphandle+\
        " -fasta_width 0"

    ## run vsearch
    try:
        LOGGER.debug("%s", cmd)
        subprocess.call(cmd, shell=True,
                             stderr=subprocess.STDOUT,
                             stdout=subprocess.PIPE)
    except subprocess.CalledProcessError as inst:
        sys.exit("Error in vsearch: \n{}\n{}".format(inst, subprocess.STDOUT))



def multi_muscle_align(data, sample, ipyclient):
    """ Splits the muscle alignment across nthreads processors, each runs on 
    1000 clusters at a time. This is a kludge until I find how to write a 
    better wrapper for muscle. 
    """
    ## load balanced is fine for this b/c its on chunks and no threads
    lbview = ipyclient.load_balanced_view()

    ## split clust.gz file into nthreads*10 bits cluster bits
    tmpnames = []
    tmpdir = os.path.join(data.dirs.project, data.name+'-tmpalign')
    if not os.path.exists(tmpdir):
        os.mkdir(tmpdir)

    try: 
        ## get the number of clusters
        clustfile = os.path.join(data.dirs.clusts, sample.name+".clust.gz")
        clustio = gzip.open(clustfile, 'rb')
        optim = 100
        if sample.stats.clusters_total > 500:
            optim = int(sample.stats.clusters_total/len(ipyclient))//2
        LOGGER.debug("optim for align chunks: %s", optim)

        ## write optim clusters to each tmp file
        inclusts = iter(clustio.read().strip().split("//\n//\n"))
        grabchunk = list(itertools.islice(inclusts, optim))
        while grabchunk:
            with tempfile.NamedTemporaryFile('w+b', delete=False, dir=tmpdir,
                                             prefix=sample.name+"_", 
                                             suffix='.ali') as out:
                out.write("//\n//\n".join(grabchunk))
            tmpnames.append(out.name)
            grabchunk = list(itertools.islice(inclusts, optim))
        clustio.close()

        ## create job queue
        submitted_args = []
        for fname in tmpnames:
            submitted_args.append([data, fname])

        ## run muscle on all tmp files. 'map' returns in same order          
        results = lbview.map_async(muscle_align, submitted_args)
        results.get()

        ## concatenate finished reads
        sample.files.clusters = os.path.join(data.dirs.clusts,
                                             sample.name+".clustS.gz")
        with gzip.open(sample.files.clusters, 'wb') as out:
            for fname in tmpnames:
                with open(fname) as infile:
                    out.write(infile.read()+"//\n//\n")

    except Exception as inst:
        LOGGER.warn(inst)
        raise

    finally:
        ## still delete tmpfiles if job was interrupted
        for fname in tmpnames:
            if os.path.exists(fname):
                os.remove(fname)
        if os.path.exists(tmpdir):
            try:
                shutil.rmtree(tmpdir)
            except OSError as inst:
                ## In some instances nfs creates hidden dot files in directories
                ## that claim to be "busy" when you try to remove them. Don't
                ## kill the run if you can't remove this directory.
                LOGGER.warn("Failed to remove tmpdir {}".format(tmpdir))

        del lbview



def clustall(args):
    """ Running on remote Engine. Refmaps, then merges, then dereplicates, 
    then denovo clusters reads. """

    ## get args
    data, sample, noreverse, nthreads = args
    LOGGER.debug("clustall() %s", sample.name)

    ## concatenate edits files in case a Sample has multiple, and 
    ## returns a new Sample.files.edits with the concat file
    sample = concat_edits(data, sample)

    ## merge fastq pairs
    if 'pair' in data.paramsdict['datatype']:
        ## merge pairs that overlap and combine non-overlapping
        ## pairs into one merged file. merge_pairs takes the unmerged
        ## files list as an argument because we're reusing this code 
        ## in the refmap pipeline, trying to generalize.
        LOGGER.debug("Merging pairs - %s", sample.files)
        #mergefile, nmerged 
        sample = merge_pairs(data, sample) #, unmerged_files)
        sample.files.edits = [(sample.files.merged, )]
        sample.files.pairs = sample.files.merged
        #sample.stats.reads_merged = nmerged
        sample.merged = 1
        LOGGER.debug("Merged file - {}".format(sample.files.merged))

        #with open(sample.files.pairs, 'a') as tmpout:
        #    with open(sample.files.merged, 'r') as tmpin:
        #        tmpout.write(tmpin.read().replace("_c1\n", "_m4\n"))

    ## convert fastq to fasta, then derep and sort reads by their size
    derep_and_sort(data, sample, nthreads)
    
    ## cluster derep fasta files in vsearch 
    cluster(data, sample, noreverse, nthreads)

    ## cluster_rebuild. Stop and print warning if no .utemp hits
    try:
        build_clusters(data, sample)
        ## record that it passed the clustfile build
        return 1
    except IPyradError as inst:
        print(inst)
        return 0




def run(data, samples, noreverse, force, preview, ipyclient):
    """ run the major functions for clustering within samples """

    ## list of samples to submit to queue
    subsamples = []

    ## if sample is already done skip
    for sample in samples:
        ## If sample not in state 2 don't try to cluster it.
        if sample.stats.state < 2:
            print("""\
    Sample not ready for clustering. First run step2 on sample: {}""".\
    format(sample.name))
            continue

        if not force:
            if sample.stats.state >= 3:
                print("""\
    Skipping {}; aleady clustered. Use force to re-cluster""".\
    format(sample.name))
            else:
                if sample.stats.reads_filtered:
                    subsamples.append(sample)
        else:
            ## force to overwrite
            if sample.stats.reads_filtered:            
                subsamples.append(sample)

    ## run subsamples 
    if not subsamples:
        print("  No Samples ready to be clustered. First run step2().")
    else:
        args = [data, subsamples, ipyclient, noreverse, force, preview]
        ## Because this includes long running jobs we want to make sure
        ## that if any Engine fails then all Engines stop and new jobs
        ## are not submitted. This also means we need good Exception 
        ## handling within 'split_among_processors' so that exceptions 
        ## we know can arise (e.g., no utemp file) are handled without fails.
        ## This will catch other exceptions such as KeyboardInterrupt, shut
        ## everything down, and then re-raise the Exception. 
        #try:
            ## get pids in case you need to kill them later            
            #pids = ipyclient[:].apply_async(os.getpid).get()
            ## submit jobs
        LOGGER.debug("splitting among processors")
        split_among_processors(*args)

        #except Exception as inst:
            ## prevents waiting jobs from being added to queue
        #    ipyclient.abort()
            ## kill Engines left executing (e.g., vsearch, smalt). 
            ## currently it kills your ipcluster instance tho... not ideal.
            ## maybe this should be in the Assembly wrapper...?
            ##ipyclient.shutdown()
            ##ipyclient = ipp.Client()
        #    raise inst



if __name__ == "__main__":
    ## test...
    import ipyrad as ip

    ## reload autosaved data. In case you quit and came back 
    data1 = ip.load.load_assembly("test_rad/data1.assembly")

    ## run step 6
    data1.step3(force=True)

    # DATA = Assembly("test")
    # DATA.get_params()
    # DATA.set_params(1, "./")
    # DATA.set_params(28, '/Volumes/WorkDrive/ipyrad/refhacking/MusChr1.fa')
    # DATA.get_params()
    # print(DATA.log)
    # DATA.step3()
    #PARAMS = {}
    #FASTQS = []
    #QUIET = 0
    #run(PARAMS, FASTQS, QUIET)
    pass
    <|MERGE_RESOLUTION|>--- conflicted
+++ resolved
@@ -39,11 +39,7 @@
 
     if 'pair' in data.paramsdict["datatype"]:
         sample.files.merged = os.path.join(data.dirs.edits,
-<<<<<<< HEAD
-                                             sample.name+"_merged_.fastq")
-=======
                                            sample.name+"_merged_.fastq")
->>>>>>> d312c8a4
         ## record how many read pairs were merged
         with open(sample.files.merged, 'r') as tmpf:
             sample.stats.reads_merged = len(tmpf.readlines()) // 4
