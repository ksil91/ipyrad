package:
  name: clumpp
  version: !!str 1.1.2

source:
  fn: CLUMPP_Linux64.1.1.2.tar.gz
<<<<<<< HEAD
  url: https://web.stanford.edu/group/rosenberglab/software/CLUMPP_Linux64.1.1.2.tar.gz [linux64]
  md5: ae0ba74fc56a2103173b77f5ed4519da [linux64]
  url: https://web.stanford.edu/group/rosenberglab/software/CLUMPP_MacOSX.1.1.2.tar.gz [osx]
  md5: bf044d7ce2b807b5ceec937bb2a764fd [osx]
=======
  url: https://web.stanford.edu/group/rosenberglab/software/CLUMPP_Linux64.1.1.2.tar.gz # [linux]
  md5: ae0ba74fc56a2103173b77f5ed4519da                                                 # [linux]
  url: https://web.stanford.edu/group/rosenberglab/software/CLUMPP_MacOSX.1.1.2.tar.gz  # [osx]
  md5: bf044d7ce2b807b5ceec937bb2a764fd                                                 # [osx]
>>>>>>> 03f8089a
build:
  number: '0'
  script: build.sh
  skip: 'False'

about:
  home: https://web.stanford.edu/group/rosenberglab/software/
  license: MIT<|MERGE_RESOLUTION|>--- conflicted
+++ resolved
@@ -4,17 +4,11 @@
 
 source:
   fn: CLUMPP_Linux64.1.1.2.tar.gz
-<<<<<<< HEAD
-  url: https://web.stanford.edu/group/rosenberglab/software/CLUMPP_Linux64.1.1.2.tar.gz [linux64]
-  md5: ae0ba74fc56a2103173b77f5ed4519da [linux64]
-  url: https://web.stanford.edu/group/rosenberglab/software/CLUMPP_MacOSX.1.1.2.tar.gz [osx]
-  md5: bf044d7ce2b807b5ceec937bb2a764fd [osx]
-=======
   url: https://web.stanford.edu/group/rosenberglab/software/CLUMPP_Linux64.1.1.2.tar.gz # [linux]
   md5: ae0ba74fc56a2103173b77f5ed4519da                                                 # [linux]
   url: https://web.stanford.edu/group/rosenberglab/software/CLUMPP_MacOSX.1.1.2.tar.gz  # [osx]
   md5: bf044d7ce2b807b5ceec937bb2a764fd                                                 # [osx]
->>>>>>> 03f8089a
+
 build:
   number: '0'
   script: build.sh
